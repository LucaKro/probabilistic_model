--- conflicted
+++ resolved
@@ -1,20 +1,12 @@
 import numpy as np
-import os
-import random
-from typing import Tuple, Optional
-
-from random_events.product_algebra import SimpleInterval
 
 from .distributions import *
-<<<<<<< HEAD
+from ..constants import PADDING_FACTOR_FOR_X_AXIS_IN_PLOT, EXPECTATION_TRACE_NAME, MODE_TRACE_NAME, MODE_TRACE_COLOR, \
+    PDF_TRACE_NAME, CDF_TRACE_NAME, CDF_TRACE_COLOR, PDF_TRACE_COLOR
+
 from ..constants import PADDING_FACTOR_FOR_X_AXIS_IN_PLOT
 from typing_extensions import List, Dict, Any, Self
 from plotly import graph_objects as go
-=======
-from ..constants import PADDING_FACTOR_FOR_X_AXIS_IN_PLOT, EXPECTATION_TRACE_NAME, MODE_TRACE_NAME, MODE_TRACE_COLOR, \
-    PDF_TRACE_NAME, CDF_TRACE_NAME, CDF_TRACE_COLOR, PDF_TRACE_COLOR
-
->>>>>>> e0d76d18
 
 class UniformDistribution(ContinuousDistributionWithFiniteSupport):
     """
@@ -141,28 +133,28 @@
         points = SortedSet([self.interval.lower, self.interval.upper, other.interval.lower, other.interval.upper])
         result = [closed(lower, upper) for lower, upper in zip(points[:-1], points[1:])]
         return result
-    def area_validation_metric(self, other: ContinuousDistribution) -> float:
-        """
-        Calculate the area validation metric of this distribution and another.
-
-        ..math:: \int_{-\infty}^\infty |self(x) - other(x)| dx
-        """
-        distance = 0.
-        if isinstance(other, UniformDistribution):
-
-            # calculate AVM of intersecting part
-            intersection = self.interval.intersection(other.interval)
-
-            if not intersection.empty:
-                difference_of_pdfs = abs(self.pdf_value() - other.pdf_value())
-                distance += difference_of_pdfs * (intersection.upper - intersection.lower)
-
-            # calculate AVM of non-intersecting parts
-            difference = self.interval.union(other.interval).difference(intersection)
-            for interval in difference:
-                pdf_value = self.pdf_value() if interval in self.interval else other.pdf_value()
-                distance += pdf_value * (interval.upper - interval.lower)
-
-        else:
-            raise NotImplementedError(f"AVM between UniformDistribution and {type(other)} is not known.")
-        return distance/2+    # def area_validation_metric(self, other: ContinuousDistribution) -> float:
+    #     """
+    #     Calculate the area validation metric of this distribution and another.
+    #
+    #     ..math:: \int_{-\infty}^\infty |self(x) - other(x)| dx
+    #     """
+    #     distance = 0.
+    #     if isinstance(other, UniformDistribution):
+    #
+    #         # calculate AVM of intersecting part
+    #         intersection = self.interval.intersection(other.interval)
+    #
+    #         if not intersection.empty:
+    #             difference_of_pdfs = abs(self.pdf_value() - other.pdf_value())
+    #             distance += difference_of_pdfs * (intersection.upper - intersection.lower)
+    #
+    #         # calculate AVM of non-intersecting parts
+    #         difference = self.interval.union(other.interval).difference(intersection)
+    #         for interval in difference:
+    #             pdf_value = self.pdf_value() if interval in self.interval else other.pdf_value()
+    #             distance += pdf_value * (interval.upper - interval.lower)
+    #
+    #     else:
+    #         raise NotImplementedError(f"AVM between UniformDistribution and {type(other)} is not known.")
+    #     return distance/2