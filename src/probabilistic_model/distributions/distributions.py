--- conflicted
+++ resolved
@@ -1,21 +1,7 @@
-<<<<<<< HEAD
-import os
+import abc
 import random
 from typing import Optional
-
-import plotly.graph_objects as go
-import portion
-from random_events.events import EncodedEvent, Event, VariableMap
-import random_events.utils
-from random_events.events import EncodedEvent, Event, VariableMap, ComplexEvent
-from random_events.variables import Variable, Continuous, Discrete, Symbolic, Integer
-from typing_extensions import Union, Iterable, Any, Self, Dict, List, Tuple
-=======
-from __future__ import annotations
-
-from abc import abstractmethod
-from typing import Optional
-
+import os
 import numpy as np
 from random_events.product_algebra import Event, SimpleEvent, VariableMap
 from random_events.variable import *
@@ -24,7 +10,6 @@
 import plotly.graph_objects as go
 from probabilistic_model.constants import SCALING_FACTOR_FOR_EXPECTATION_IN_PLOT
 
->>>>>>> 8ed32aa3
 
 from ..probabilistic_model import ProbabilisticModel, OrderType, MomentType, CenterType
 from ..utils import SubclassJSONSerializer, MissingDict, interval_as_array
@@ -397,8 +382,7 @@
 
     @property
     def representation(self):
-<<<<<<< HEAD
-        return f"Nominal{self.variable.domain}"
+        return f"Nominal{self.variable.name}"
     @property
     def label(self):
         return "rounded=1;whiteSpace=wrap;html=1;labelPosition=center;verticalLabelPosition=top;align=center;verticalAlign=bottom;"
@@ -406,9 +390,6 @@
     @property
     def image(self):
         return os.path.join(os.path.dirname(__file__),"../../../", "resources", "icons", "defaultIcon.png")
-=======
-        return f"Nominal({self.variable.name}, {self.variable.domain.simple_sets[0].all_elements.__name__})"
->>>>>>> 8ed32aa3
 
 
 class IntegerDistribution(ContinuousDistribution, DiscreteDistribution):
