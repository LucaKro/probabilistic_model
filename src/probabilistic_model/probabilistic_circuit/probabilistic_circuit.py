from __future__ import annotations

import itertools
import random
from typing import Tuple, Iterable, TYPE_CHECKING

import networkx as nx
from random_events.events import EncodedEvent, VariableMap, Event
from random_events.variables import Variable, Symbolic
from typing_extensions import List, Optional, Any, Self, Dict

from ..probabilistic_model import ProbabilisticModel, OrderType, CenterType, MomentType
from ..utils import SubclassJSONSerializer

<<<<<<< HEAD
import matplotlib.pyplot as plt
import os
import PIL
=======
if TYPE_CHECKING:
    from .distributions import UnivariateDistribution

>>>>>>> fccef017

def cache_inference_result(func):
    """
    Decorator for caching the result of a function call in a 'ProbabilisticCircuitMixin' object.
    """

    def wrapper(*args, **kwargs):

        self: ProbabilisticCircuitMixin = args[0]
        if not self.cache_result:
            return func(*args, **kwargs)
        if self.result_of_current_query is None:
            self.result_of_current_query = func(*args, **kwargs)
        return self.result_of_current_query

    return wrapper


def graph_inference_caching_wrapper(func):
    """
    Decorator for (re)setting the caching flag and results in a Probabilistic Circuit.
    """

    def wrapper(*args, **kwargs):
        # highlight type of self
        self: ProbabilisticCircuit = args[0]

        # get the root
        root = self.root

        # recursively activate caching
        root.cache_result = True

        # evaluate the function
        result = func(*args, **kwargs)

        # if the result is None, the root has been destroyed
        if result is None:
            return None

        # reset result
        root.reset_result_of_current_query()

        # reset flag
        root.cache_result = False
        return result

    return wrapper


class ProbabilisticCircuitMixin(ProbabilisticModel, SubclassJSONSerializer):
    """
    Mixin class for all components of a probabilistic circuit.
    """

    probabilistic_circuit: 'ProbabilisticCircuit'
    """
    The circuit this component is part of. 
    """

    representation: str = None
    """
    The string representing this component.
    """


    result_of_current_query: Any = None
    """
    Cache of the result of the current query. If the circuit would be queried multiple times,
    this would be returned instead.
    """

    _cache_result = False
    """
    Flag for caching the result of the current query.
    """

    def __init__(self, variables: Optional[Iterable[Variable]] = None):
        super().__init__(variables)
        self.probabilistic_circuit = ProbabilisticCircuit()
        self.probabilistic_circuit.add_node(self)

    def __repr__(self):
        return self.representation

    @property
    def subcircuits(self) -> List['ProbabilisticCircuitMixin']:
        """
        :return: The subcircuits of this unit.
        """
        return list(self.probabilistic_circuit.successors(self))

    @property
    def domain(self) -> Event:
        """
        The domain of the model. The domain describes all events that have :math:`P(event) > 0`.

        :return: An event describing the domain of the model.
        """
        domain = Event()
        for subcircuit in self.subcircuits:
            target_domain = subcircuit.domain
            domain = domain | target_domain
        return domain

    def update_variables(self, new_variables: VariableMap):
        """
        Update the variables of this unit and its descendants.

        :param new_variables: A map that maps the variables that should be replaced to their new variable.
        """
        for leaf in self.leaves:

            new_leaf_variables = []
            for variable in leaf.variables:
                if variable in new_variables:
                    new_leaf_variables.append(new_variables[variable])
                else:
                    new_leaf_variables.append(variable)

            leaf.variables = new_leaf_variables

    def mount(self, other: 'ProbabilisticCircuitMixin'):
        """
        Mount another unit including its descendants. There will be no edge from `self` to `other`.
        :param other: The other circuit or unit to mount.
        """

        descendants = nx.descendants(other.probabilistic_circuit, other)
        descendants = descendants.union([other])
        subgraph = other.probabilistic_circuit.subgraph(descendants)

        # gather all weighted and non-weighted edges from the subgraph
        weighted_edges = []
        normal_edges = []

        for edge in subgraph.edges:
            edge_ = subgraph.edges[edge]

            if "weight" in edge_.keys():
                weight = edge_["weight"]
                weighted_edges.append((*edge, weight))
            else:
                normal_edges.append(edge)

        self.probabilistic_circuit.add_nodes_from(subgraph.nodes())
        self.probabilistic_circuit.add_edges_from(normal_edges)
        self.probabilistic_circuit.add_weighted_edges_from(weighted_edges)

    @property
    def cache_result(self) -> bool:
        return self._cache_result

    @cache_result.setter
    def cache_result(self, value: bool):
        """
        Set the caching of the result flag in this and every sub-circuit.
        If a sub-circuit has the flag already set to the value, it will not recurse in that sub-circuit.
        :param value: The value to set the flag to.
        """
        self._cache_result = value
        for subcircuit in self.subcircuits:
            if subcircuit.cache_result != value:
                subcircuit.cache_result = value

    def filter_variable_map_by_self(self, variable_map: VariableMap):
        """
        Filter a variable map by the variables of this unit.

        :param variable_map: The map to filter
        :return: The map filtered by the variables of this unit.
        """
        variables = self.variables
        return variable_map.__class__(
            {variable: value for variable, value in variable_map.items() if variable in variables})

    @property
    def variables(self) -> Tuple[Variable, ...]:
        variables = set([variable for distribution in self.leaves for variable in distribution.variables])
        return tuple(sorted(variables))

    @property
    def leaves(self) -> List[UnivariateDistribution]:
        return [node for node in nx.descendants(self.probabilistic_circuit, self) if
                self.probabilistic_circuit.out_degree(node) == 0]

    def reset_result_of_current_query(self):
        """
        Reset the result of the current query recursively.
        If a sub-circuit has the result already reset, it will not recurse in that sub-circuit.
        """
        self.result_of_current_query = None
        for subcircuit in self.subcircuits:
            if subcircuit.result_of_current_query is not None:
                subcircuit.reset_result_of_current_query()

    def __hash__(self):
        return id(self)

    def __eq__(self, other):
        return (isinstance(other, self.__class__) and self.subcircuits == other.subcircuits)

    def __copy__(self):
        raise NotImplementedError()

    def empty_copy(self) -> Self:
        """
        Creat a copy of this circuit without any subcircuits. Only the parameters should be copied.
        This is used whenever a new circuit has to be created
        during inference.

        :return: A copy of this circuit without any subcircuits.
        """
        return self.__class__()

    def draw_io_style(self) -> Dict[str, Any]:
        return {
            "style": self.label,
            "width": 30,
            "height": 30,
            "label": self.representation
        }

class SmoothSumUnit(ProbabilisticCircuitMixin):
    label = 'shape=stencil(tZVtb4MgEMc/DW8XHmLSt43bvgdTOkkpEKBr9+2LoGvxgXULGqPh/tzPu5MDQGrbUc0Ahh0grwBjBKF/+vFlMqZWs8ZF44FfWRvN1hl1ZBfeugHAZccMd71K3gDc+zn9TepGSekJXEmbKA+6h1EuvS+8Rtjw7e9kpD3/xBwzQ4TRCvD789iXahsw2ijeFDtGXzzecuA0YrTVjysGRv/Hktpb1hY3qT9oc/w06izbudeqdlCGLQg/MhciNl4mzTihUUIZb4jvkAfABIYrX6bHzvbbwb3Dcd5P037iTBjlk/pi97pXk4VS5dgjQnC5jtg9hUijQOmqqrKVWY5i9xdE+PkrdRoLX6rCi1toPjMmBNf2N8b0gJgeIEVTD26zrgjWeIAFww0=);whiteSpace=wrap;html=1;labelPosition=center;verticalLabelPosition=bottom;align=center;verticalAlign=top;'
    image = os.path.join(os.path.dirname(__file__), "../../../", "resources", "icons", "Smoothsum.png")
    representation = '⊕'

    @property
    def weighted_subcircuits(self) -> List[Tuple[float, 'ProbabilisticCircuitMixin']]:
        """
        :return: The weighted subcircuits of this unit.
        """
        return [(self.probabilistic_circuit.edges[self, subcircuit]["weight"], subcircuit) for subcircuit in
                self.subcircuits]

    @property
    def latent_variable(self) -> Symbolic:
        return Symbolic(f"{hash(self)}.latent", list(range(len(self.subcircuits))))

    def add_subcircuit(self, subcircuit: ProbabilisticCircuitMixin, weight: float):
        """
        Add a subcircuit to the children of this unit.

        .. note::

            This method does not normalize the edges to the subcircuits.


        :param subcircuit: The subcircuit to add.
        :param weight: The weight of the subcircuit.
        """
        self.mount(subcircuit)
        self.probabilistic_circuit.add_edge(self, subcircuit, weight=weight)

    @property
    def weights(self) -> List[float]:
        """
        :return: The weights of the subcircuits of this unit.
        """
        return [weight for weight, _ in self.weighted_subcircuits]

    @cache_inference_result
    def _likelihood(self, event: Iterable) -> float:

        result = 0.

        for weight, subcircuit in self.weighted_subcircuits:
            result += weight * subcircuit._likelihood(event)

        return result

    @cache_inference_result
    def _probability(self, event: EncodedEvent) -> float:

        result = 0.

        for weight, subcircuit in self.weighted_subcircuits:
            result += weight * subcircuit._probability(event)

        return result

    @cache_inference_result
    def _conditional(self, event: EncodedEvent) -> Tuple[Optional[Self], float]:

        subcircuit_probabilities = []
        conditional_subcircuits = []
        total_probability = 0

        result = self.empty_copy()

        for weight, subcircuit in self.weighted_subcircuits:
            conditional, subcircuit_probability = subcircuit._conditional(event)

            if subcircuit_probability == 0:
                continue

            subcircuit_probability *= weight
            total_probability += subcircuit_probability
            subcircuit_probabilities.append(subcircuit_probability)
            conditional_subcircuits.append(conditional)

        if total_probability == 0:
            return None, 0

        # normalize probabilities
        normalized_probabilities = [p / total_probability for p in subcircuit_probabilities]

        # add edges and subcircuits
        for weight, subcircuit in zip(normalized_probabilities, conditional_subcircuits):
            result.mount(subcircuit)
            result.probabilistic_circuit.add_edge(result, subcircuit, weight=weight)

        return result, total_probability

    @cache_inference_result
    def sample(self, amount: int) -> Iterable:
        """
        Sample from the sum node using the latent variable interpretation.
        """
        weights, subcircuits = zip(*self.weighted_subcircuits)

        # sample the latent variable
        states = random.choices(list(range(len(weights))), weights=weights, k=amount)
        # sample from the children
        result = []
        for index, subcircuit in enumerate(self.subcircuits):
            result.extend(subcircuit.sample(states.count(index)))

        return result

    @cache_inference_result
    def moment(self, order: OrderType, center: CenterType) -> MomentType:
        # create a map for orders and centers
        order_of_self = self.filter_variable_map_by_self(order)
        center_of_self = self.filter_variable_map_by_self(center)

        # initialize result
        result = VariableMap({variable: 0 for variable in order_of_self})

        # for every weighted child
        for weight, subcircuit in self.weighted_subcircuits:

            # calculate the moment of the child
            sub_circuit_moment = subcircuit.moment(order_of_self, center_of_self)

            # add up the linear combination of the child moments
            for variable, moment in sub_circuit_moment.items():
                result[variable] += weight * moment

        return result

    def marginal(self, variables: Iterable[Variable]) -> Optional[Self]:

        # if this node has no variables that are required in the marginal, remove it.
        if set(self.variables).intersection(set(variables)) == set():
            return None

        result = self.empty_copy()

        # propagate to sub-circuits
        for weight, subcircuit in self.weighted_subcircuits:
            marginal = subcircuit.marginal(variables)

            if marginal is None:
                continue

            result.mount(marginal)
            result.probabilistic_circuit.add_edge(result, marginal, weight=weight)
        return result

    def __hash__(self):
        return id(self)

    def __eq__(self, other):
        return (isinstance(other, self.__class__) and self.weighted_subcircuits == other.weighted_subcircuits)

    def to_json(self):
        return {**super().to_json(), "weighted_subcircuits": [(weight, subcircuit.to_json()) for weight, subcircuit in
                                                              self.weighted_subcircuits]}

    @classmethod
    def _from_json(cls, data: Dict[str, Any]) -> Self:
        result = cls()
        for weight, subcircuit_data in data["weighted_subcircuits"]:
            subcircuit = ProbabilisticCircuitMixin.from_json(subcircuit_data)
            result.mount(subcircuit)
            result.probabilistic_circuit.add_edge(result, subcircuit, weight=weight)
        return result

    def __copy__(self):
        result = self.empty_copy()
        for weight, subcircuit in self.weighted_subcircuits:
            copied_subcircuit = subcircuit.__copy__()
            result.mount(copied_subcircuit)
            result.probabilistic_circuit.add_edge(result, copied_subcircuit, weight=weight)
        return result

    def mount_with_interaction_terms(self, other: 'SmoothSumUnit', interaction_model: ProbabilisticModel):
        """
        Create a distribution that factorizes as follows:

        .. math::
            p(self.latent\_variable) \cdot p(self.variables | self.latent\_variable) \cdot
            p(other.latent\_variable | self.latent\_variable) \cdot p(other.variables | other.latent\_variable)

        where `self.latent_variable` and `other.latent_variable` are the results of the latent variable interpretation
        of mixture models.

        :param other: The other distribution to mount at this distribution children level.
        :param interaction_model: The interaction probabilities between both latent variables
        """
        assert set(self.variables).intersection(set(other.variables)) == set()
        assert set(interaction_model.variables) == {self.latent_variable, other.latent_variable}

        own_latent_variable = self.latent_variable
        other_latent_variable = other.latent_variable
        own_subcircuits = self.subcircuits
        other_subcircuits = other.subcircuits

        for own_index, own_subcircuit in zip(own_latent_variable.domain, own_subcircuits):

            # create denominator of weight
            condition = Event({own_latent_variable: own_index})
            p_condition = interaction_model.probability(condition)

            # skip iterations that are impossible
            if p_condition == 0:
                continue

            # create proxy nodes for mounting
            proxy_product_node = DecomposableProductUnit()
            proxy_sum_node = other.empty_copy()
            self.probabilistic_circuit.add_nodes_from([proxy_product_node, proxy_sum_node])

            # remove edge to old child and replace it by product proxy
            self.probabilistic_circuit.remove_edge(self, own_subcircuit)
            self.add_subcircuit(proxy_product_node, p_condition)

            # mount current child on the product proxy
            proxy_product_node.add_subcircuit(own_subcircuit)

            # mount the proxy for the children from other in the product proxy
            proxy_product_node.add_subcircuit(proxy_sum_node)

            for other_index, other_subcircuit in zip(other_latent_variable.domain, other_subcircuits):

                # create numerator of weight
                query = Event({other_latent_variable: other_index}) & condition
                p_query = interaction_model.probability(query)

                # skip iterations that are impossible
                if p_query == 0:
                    continue

                # calculate conditional probability
                weight = p_query / p_condition

                # create edge from proxy to subcircuit
                proxy_sum_node.add_subcircuit(other_subcircuit, weight=weight)


class DeterministicSumUnit(SmoothSumUnit):
    """
    Deterministic Sum Units for Probabilistic Circuits
    """

    label = 'shape=stencil(vZVtb4MgEMc/DW8XhLj6dnHb92B6naQUDLC1+/ZD0LX4QLtFZ4zm7uDn3d8DEC1Nw1pABDeIPiNCMozd09mnkc1MC5UNzj0/Qx3cxmp1gBOvbQ/gsgHNbRelLwg/uTHdTctKSekIXEkTRa7iDsa4dHPxOcD6b39FVuv4R7Cg+wyDF5HX+7EP+TbgbKN8Y+yQ/er5rgeOM862+nGrgbO/Y2npPEvNTcs3Vh3etfqQ9XTWYmyvNMwEfsJciLDwEmWGAZUSSjtHePs6EKHYX2mZrle22w4uK5yk57WsGzgJDOGj+oSL7vmoUfIUe0AILpcRxV2IOIss7qo8qcx8FsVvEP7nL+g0CL+WwrNbaLoyEIK35hZjfECMD5BNSl9syhtr/t8l20WMXSRZ8RgpNpirCuanTbYR7w0nvnd8Aw==);whiteSpace=wrap;html=1;labelPosition=center;verticalLabelPosition=bottom;align=center;verticalAlign=top;'
    representation = '⊕'
    image = os.path.join(os.path.dirname(__file__),"../../../", "resources", "icons", 'DeterministicSumUnit.png')

    def merge_modes_if_one_dimensional(self, modes: List[EncodedEvent]) -> List[EncodedEvent]:
        """
        Merge the modes in `modes` to one mode if the model is one dimensional.

        :param modes: The modes to merge.
        :return: The (possibly) merged modes.
        """
        if len(self.variables) > 1:
            return modes

        # merge modes
        mode = modes[0]

        for mode_ in modes[1:]:
            mode = mode | mode_

        return [mode]

    @cache_inference_result
    def _mode(self) -> Tuple[Iterable[EncodedEvent], float]:
        modes = []
        likelihoods = []

        # gather all modes from the children
        for weight, subcircuit in self.weighted_subcircuits:
            mode, likelihood = subcircuit._mode()
            modes.append(mode)
            likelihoods.append(weight * likelihood)

        # get the most likely result
        maximum_likelihood = max(likelihoods)

        result = []

        # gather all results that are maximum likely
        for mode, likelihood in zip(modes, likelihoods):
            if likelihood == maximum_likelihood:
                result.extend(mode)

        modes = self.merge_modes_if_one_dimensional(result)
        return modes, maximum_likelihood


class DecomposableProductUnit(ProbabilisticCircuitMixin):
    """
    Decomposable Product Units for Probabilistic Circuits
    """

    label = 'shape=stencil(tZXbboQgEIafhtsGIY3XjW3fg+psJcsCAbe7ffsiSFc8dduiMZqZYT5/BgcQrWzLNCCCW0SfESEFxu7p7MvEZlZD3QXngV+hCW7bGXWEC2+6AcBlC4Z3fZS+IPzkxvQ3rWolpSNwJW0SGcUdjHHpcvE1wIZvfyaWdvwTdGAGhcGLyOv92IfHfcDFTnpTbFSfXW8+cKq42GvhsoGLv2Np5TxrPzet3lh9fDfqLJt51mrsoAwsBL7DXIjQeBvTDANqJZRxjvD280CEYn9tl2nc2W47uHU42c7TrB84C8TwSX3Are4kXc9oLrMjQnA5QpQporwLkaoo/6+C/EaFX/yVOsXC56rw4ha6PTMQgmv7E2N6QEwPkKxT92mzrvDecIB5xxc=);whiteSpace=wrap;html=1;labelPosition=center;verticalLabelPosition=bottom;align=center;verticalAlign=top;'
    representation = "⊗"
    image = os.path.join(os.path.dirname(__file__),"../../../", "resources", "icons", 'DecomposableProductUnit.png')

    def add_subcircuit(self, subcircuit: ProbabilisticCircuitMixin):
        """
        Add a subcircuit to the children of this unit.

        :param subcircuit: The subcircuit to add.
        """
        self.mount(subcircuit)
        self.probabilistic_circuit.add_edge(self, subcircuit)

    @cache_inference_result
    def _likelihood(self, event: Iterable) -> float:

        variables = self.variables

        result = 1.

        for subcircuit in self.subcircuits:
            subcircuit_variables = subcircuit.variables
            partial_event = [event[variables.index(variable)] for variable in subcircuit_variables]
            result *= subcircuit._likelihood(partial_event)

        return result

    @cache_inference_result
    def _probability(self, event: EncodedEvent) -> float:

        result = 1.

        for subcircuit in self.subcircuits:
            # load variables of this subcircuit
            subcircuit_variables = subcircuit.variables

            # construct partial event for child
            subcircuit_event = EncodedEvent({variable: event[variable] for variable in subcircuit_variables})

            # multiply results
            result *= subcircuit._probability(subcircuit_event)

        return result

    @cache_inference_result
    def _mode(self) -> Tuple[Iterable[EncodedEvent], float]:

        modes = []
        resulting_likelihood = 1.

        # gather all modes from the children
        for subcircuit in self.subcircuits:
            mode, likelihood = subcircuit._mode()
            modes.append(mode)
            resulting_likelihood *= likelihood

        result = []

        # perform the cartesian product of all modes
        for mode_combination in itertools.product(*modes):

            # form the intersection of the modes inside one cartesian product mode
            mode = mode_combination[0]
            for mode_ in mode_combination[1:]:
                mode = mode | mode_

            result.append(mode)

        return result, resulting_likelihood

    @cache_inference_result
    def _conditional(self, event: EncodedEvent) -> Tuple[Self, float]:
        # initialize probability
        probability = 1.

        # create new node with new circuit attached to it
        resulting_node = self.empty_copy()

        for subcircuit in self.subcircuits:

            # get conditional child and probability in pre-order
            conditional_subcircuit, conditional_probability = subcircuit._conditional(event)

            # if any is 0, the whole probability is 0
            if conditional_probability == 0:
                return None, 0

            resulting_node.mount(conditional_subcircuit)
            resulting_node.probabilistic_circuit.add_edge(resulting_node, conditional_subcircuit)
            # update probability and children
            probability *= conditional_probability

        return resulting_node, probability

    @cache_inference_result
    def sample(self, amount: int) -> List[List[Any]]:

        # load on variables
        variables = self.variables

        # list for the samples content in the same order as self.variables
        rearranged_samples = [[None] * len(variables)] * amount

        # for every subcircuit
        for subcircuit in self.subcircuits:

            # sample from the subcircuit
            sample_subset = subcircuit.sample(amount)

            # for each sample from the subcircuit
            for sample_index in range(amount):

                # for each variable and its index of the subcircuit
                for child_variable_index, variable in enumerate(subcircuit.variables):
                    # find the index of the variable in the variables of the product
                    rearranged_samples[sample_index][variables.index(variable)] = sample_subset[sample_index][
                        child_variable_index]

        return rearranged_samples

    @cache_inference_result
    def moment(self, order: OrderType, center: CenterType) -> MomentType:

        # initialize result
        result = VariableMap()

        for subcircuit in self.subcircuits:
            # calculate the moment of the child
            child_moment = subcircuit.moment(order, center)

            result = VariableMap({**result, **child_moment})

        return result

    def marginal(self, variables: Iterable[Variable]) -> Optional[Self]:
        # if this node has no variables that are required in the marginal, remove it.
        if set(self.variables).intersection(set(variables)) == set():
            return None

        result = self.empty_copy()

        # propagate to sub-circuits
        for subcircuit in self.subcircuits:
            marginal = subcircuit.marginal(variables)

            if marginal is None:
                continue

            result.mount(marginal)
            result.probabilistic_circuit.add_edge(result, marginal)
        return result

    def to_json(self) -> Dict[str, Any]:
        return {**super().to_json(), "subcircuits": [subcircuit.to_json() for subcircuit in self.subcircuits]}

    @classmethod
    def _from_json(cls, data: Dict[str, Any]) -> Self:
        result = cls()
        for subcircuit_data in data["subcircuits"]:
            subcircuit = ProbabilisticCircuitMixin.from_json(subcircuit_data)
            result.mount(subcircuit)
            result.probabilistic_circuit.add_edge(result, subcircuit)
        return result

    def __copy__(self):
        result = self.__class__()
        for subcircuit in self.subcircuits:
            copied_subcircuit = subcircuit.__copy__()
            result.mount(copied_subcircuit)
            result.probabilistic_circuit.add_edge(result, copied_subcircuit)
        return result

    def is_decomposable(self) -> bool:
        """
        Check if only this product unit is decomposable.

        A product mode is decomposable iff all children have disjoint scopes.

        :return: if this product unit is decomposable
        """
        # for every child pair
        for subcircuits_a, subcircuits_b in itertools.combinations(self.subcircuits, 2):

            # form the intersection of the scopes
            scope_intersection = set(subcircuits_a.variables) & set(subcircuits_b.variables)

            # if this not empty, the product unit is not decomposable
            if len(scope_intersection) > 0:
                return False

        # if every pairwise intersection is empty, the product unit is decomposable
        return True


class ProbabilisticCircuit(ProbabilisticModel, nx.DiGraph, SubclassJSONSerializer):
    """
    Probabilistic Circuits as a directed, rooted, acyclic graph.
    """

    def __init__(self):
        super().__init__(None)
        nx.DiGraph.__init__(self)

    @property
    def variables(self) -> Tuple[Variable, ...]:
        return self.root.variables

    @property
    def leaves(self) -> List[UnivariateDistribution]:
        return self.root.leaves

    def is_valid(self) -> bool:
        """
        Check if this graph is:

        - acyclic
        - connected

        :return: True if the graph is valid, False otherwise.
        """
        return nx.is_directed_acyclic_graph(self) and nx.is_weakly_connected(self)

    def add_node(self, node: ProbabilisticCircuitMixin, **attr):

        # write self as the nodes circuit
        node.probabilistic_circuit = self

        # call super
        super().add_node(node, **attr)

    def add_nodes_from(self, nodes_for_adding, **attr):
        for node in nodes_for_adding:
            self.add_node(node, **attr)

    @property
    def root(self) -> ProbabilisticCircuitMixin:
        """
        The root of the circuit is the node with in-degree 0.
        This is the output node, that will perform the final computation.

        :return: The root of the circuit.
        """
        possible_roots = [node for node in self.nodes() if self.in_degree(node) == 0]
        if len(possible_roots) > 1:
            raise ValueError(f"More than one root found. Possible roots are {possible_roots}")

        return possible_roots[0]

    @graph_inference_caching_wrapper
    def _likelihood(self, event: Iterable) -> float:
        return self.root._likelihood(event)

    @graph_inference_caching_wrapper
    def _probability(self, event: EncodedEvent) -> float:
        return self.root._probability(event)

    @graph_inference_caching_wrapper
    def _mode(self) -> Tuple[Iterable[EncodedEvent], float]:
        return self.root._mode()

    @graph_inference_caching_wrapper
    def _conditional(self, event: EncodedEvent) -> Tuple[Optional[Self], float]:
        conditional, probability = self.root._conditional(event)
        if conditional is None:
            return None, 0
        return conditional.probabilistic_circuit, probability

    @graph_inference_caching_wrapper
    def marginal(self, variables: Iterable[Variable]) -> Optional[Self]:
        root = self.root
        result = self.root.marginal(variables)
        if result is None:
            return None
        root.reset_result_of_current_query()
        return result.probabilistic_circuit

    # @graph_inference_caching_wrapper
    def sample(self, amount: int) -> Iterable:
        return self.root.sample(amount)

    @graph_inference_caching_wrapper
    def moment(self, order: OrderType, center: CenterType) -> MomentType:
        return self.root.moment(order, center)

    @property
    def domain(self) -> Event:
        root = self.root
        result = self.root.domain
        root.reset_result_of_current_query()
        return result

    def is_decomposable(self) -> bool:
        """
        Check if the whole circuit is decomposed.

        A circuit is decomposed if all its product units are decomposed.

        :return: if the whole circuit is decomposed
        """
        return all([subcircuit.is_decomposable() for subcircuit in self.leaves if
                    isinstance(subcircuit, DecomposableProductUnit)])

    def __eq__(self, other: 'ProbabilisticCircuit'):
        return self.root == other.root

    def to_json(self) -> Dict[str, Any]:
        return {**super().to_json(), "root": self.root.to_json()}

    @classmethod
    def _from_json(cls, data: Dict[str, Any]) -> Self:
        root = ProbabilisticCircuitMixin.from_json(data["root"])
        return root.probabilistic_circuit

<<<<<<< HEAD
    @property
    def weighted_edges(self):
=======
    def update_variables(self, new_variables: VariableMap):
        """
        Update the variables of this unit and its descendants.

        :param new_variables: The new variables to set.
        """
        self.root.update_variables(new_variables)

    @property
    def weighted_edges(self):
        """
        :return: All weighted edges of the circuit.
        """

>>>>>>> fccef017
        # gather all weighted and non-weighted edges from the subgraph
        weighted_edges = []

        for edge in self.edges:
            edge_ = self.edges[edge]

            if "weight" in edge_.keys():
                weight = edge_["weight"]
                weighted_edges.append((*edge, weight))

        return weighted_edges

    @property
    def unweighted_edges(self):
<<<<<<< HEAD
=======
        """
        :return: All unweighted edges of the circuit.
        """
>>>>>>> fccef017
        # gather all weighted and non-weighted edges from the subgraph
        unweighted_edges = []

        for edge in self.edges:
            edge_ = self.edges[edge]

            if "weight" not in edge_.keys():
                unweighted_edges.append(edge)

<<<<<<< HEAD
        return unweighted_edges
=======
        return unweighted_edges
>>>>>>> fccef017
<|MERGE_RESOLUTION|>--- conflicted
+++ resolved
@@ -12,15 +12,13 @@
 from ..probabilistic_model import ProbabilisticModel, OrderType, CenterType, MomentType
 from ..utils import SubclassJSONSerializer
 
-<<<<<<< HEAD
 import matplotlib.pyplot as plt
 import os
 import PIL
-=======
+
 if TYPE_CHECKING:
     from .distributions import UnivariateDistribution
 
->>>>>>> fccef017
 
 def cache_inference_result(func):
     """
@@ -85,7 +83,6 @@
     """
     The string representing this component.
     """
-
 
     result_of_current_query: Any = None
     """
@@ -853,25 +850,20 @@
         root = ProbabilisticCircuitMixin.from_json(data["root"])
         return root.probabilistic_circuit
 
-<<<<<<< HEAD
+    def update_variables(self, new_variables: VariableMap):
+        """
+        Update the variables of this unit and its descendants.
+
+        :param new_variables: The new variables to set.
+        """
+        self.root.update_variables(new_variables)
+
     @property
     def weighted_edges(self):
-=======
-    def update_variables(self, new_variables: VariableMap):
-        """
-        Update the variables of this unit and its descendants.
-
-        :param new_variables: The new variables to set.
-        """
-        self.root.update_variables(new_variables)
-
-    @property
-    def weighted_edges(self):
         """
         :return: All weighted edges of the circuit.
         """
 
->>>>>>> fccef017
         # gather all weighted and non-weighted edges from the subgraph
         weighted_edges = []
 
@@ -886,12 +878,9 @@
 
     @property
     def unweighted_edges(self):
-<<<<<<< HEAD
-=======
         """
         :return: All unweighted edges of the circuit.
         """
->>>>>>> fccef017
         # gather all weighted and non-weighted edges from the subgraph
         unweighted_edges = []
 
@@ -901,8 +890,4 @@
             if "weight" not in edge_.keys():
                 unweighted_edges.append(edge)
 
-<<<<<<< HEAD
-        return unweighted_edges
-=======
-        return unweighted_edges
->>>>>>> fccef017
+        return unweighted_edges