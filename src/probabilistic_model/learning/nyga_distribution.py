from __future__ import annotations

import collections
import dataclasses
from typing import Optional, List, Deque, Union, Tuple, Dict, Any

import numpy as np
import plotly.graph_objects as go
from random_events.interval import closed, closed_open, Interval
from random_events.product_algebra import SimpleEvent
from random_events.sigma_algebra import AbstractCompositeSet
from random_events.variable import Continuous
from sortedcontainers import SortedSet
from typing_extensions import Self

from ..probabilistic_circuit.distributions import ContinuousDistribution, DiracDeltaDistribution, UniformDistribution
from ..probabilistic_circuit.probabilistic_circuit import (DeterministicSumUnit, SmoothSumUnit, cache_inference_result,
                                                           ProbabilisticCircuitMixin)
from ..constants import *


@dataclasses.dataclass
class InductionStep:
    """
    Class for performing induction in the NygaDistributions.
    """

    data: np.array
    """
    The entire sorted and unique data points
    """

    cumulative_weights: np.array
    """
    The cumulative weights of the samples in the dataset.
    """

    cumulative_log_weights: np.array
    """
    The cumulative logarithmic weights of the samples in the dataset.
    """

    begin_index: int
    """
    Included index of the first sample.
    """

    end_index: int
    """
    Excluded index of the last sample.
    """

    nyga_distribution: NygaDistribution
    """
    The Nyga Distribution to mount the quantile distributions into and read the parameters from.
    """

    @property
    def variable(self):
        """
        The variable of the distribution.
        """
        return self.nyga_distribution.variable

    @property
    def min_samples_per_quantile(self):
        """
        The minimal number of samples per quantile.
        """
        return self.nyga_distribution.min_samples_per_quantile

    @property
    def min_likelihood_improvement(self):
        """
        The relative, minimal likelihood improvement needed to create a new quantile.
        """
        return self.nyga_distribution.min_likelihood_improvement

    def left_connecting_point(self) -> float:
        """
        Calculate the left connecting point.
        """
        return self.left_connecting_point_from_index(self.begin_index)

    @property
    def number_of_samples(self):
        """
        The number of samples in the induction step.
        """
        return self.end_index - self.begin_index

    @property
    def total_weights(self):
        """
        The total sum of weights of the samples in the induction step.
        """
        return self.cumulative_weights[self.end_index] - self.cumulative_weights[self.begin_index]

    @property
    def total_log_weights(self):
        """
        The total sum of logarithmic weights of the samples in the induction step.
        """
        return self.cumulative_log_weights[self.end_index] - self.cumulative_log_weights[self.begin_index]

    def left_connecting_point_from_index(self, index) -> float:
        """
        Calculate the left connecting point given some beginning index.

        :param index: The index of the left datapoint.
        """
        if index > 0:
            left_connecting_point = (self.data[index - 1] + self.data[index]) / 2
        else:
            left_connecting_point = self.data[index]
        return left_connecting_point

    def right_connecting_point(self) -> float:
        """
        Calculate the right connecting point.
        """
        return self.right_connecting_point_from_index(self.end_index)

    def right_connecting_point_from_index(self, index) -> float:
        """
        Calculate the right connecting point given some ending index.

        :param index: The index of the right datapoint.
        """
        if index < len(self.data):
            right_connecting_point = (self.data[index] + self.data[index - 1]) / 2
        else:
            right_connecting_point = self.data[index - 1]
        return right_connecting_point

    def create_uniform_distribution(self) -> UniformDistribution:
        """
        Create a uniform distribution from this induction step.
        """
        return self.create_uniform_distribution_from_indices(self.begin_index, self.end_index)

    def create_uniform_distribution_from_indices(self, begin_index: int, end_index: int) -> UniformDistribution:
        """
        Create a uniform distribution from the datapoint at `begin_index` to the datapoint at `end_index`.

        :param begin_index: The index of the first datapoint.
        :param end_index: The index of the last datapoint.
        """
        if end_index == len(self.data):
            interval = closed(self.left_connecting_point_from_index(begin_index),
                              self.right_connecting_point_from_index(end_index))
        else:
            interval = closed_open(self.left_connecting_point_from_index(begin_index),
                                   self.right_connecting_point_from_index(end_index))
        return UniformDistribution(self.variable, interval.simple_sets[0])

    def sum_weights_from_indices(self, begin_index: int, end_index: int) -> float:
        """
        Sum the weights from `begin_index` to `end_index`.
        """
        return self.cumulative_weights[end_index] - self.cumulative_weights[begin_index]

    def sum_weights(self):
        """
        Sum the weights of this induction step.
        """
        return self.sum_weights_from_indices(self.begin_index, self.end_index)

    def sum_log_weights_from_indices(self, begin_index: int, end_index: int) -> float:
        """
        Sum the logarithmic weights from `begin_index` to `end_index`.
        """
        return self.cumulative_log_weights[end_index] - self.cumulative_log_weights[begin_index]

    def sum_log_weights(self):
        """
        Sum the logarithmic weights of this induction step.
        """
        return self.sum_log_weights_from_indices(self.begin_index, self.end_index)

    def compute_best_split(self) -> Tuple[float, Optional[int]]:
        """
        Compute the best split of the data.

        The best split of the data is computed by evaluating the log likelihood of every possible split and memorizing
        the best one.

        :return: The maximum log likelihood and the best split index.
        """

        # initialize the maximum likelihood and the best split index
        maximum_log_likelihood = -float("inf")
        best_split_index = None

        # calculate the connecting points
        right_connecting_point = self.right_connecting_point()
        left_connecting_point = self.left_connecting_point()

        # for every possible splitting index
        for split_index in range(self.begin_index + self.min_samples_per_quantile,
                                 self.end_index - self.min_samples_per_quantile + 1):

            # calculate log likelihoods
            log_likelihood_left = self.log_likelihood_of_split_side(split_index, left_connecting_point)
            log_likelihood_right = self.log_likelihood_of_split_side(split_index, right_connecting_point)
            log_likelihood = (log_likelihood_left + log_likelihood_right)

            # update the maximum likelihood and the best split index
            if log_likelihood > maximum_log_likelihood:
                maximum_log_likelihood = log_likelihood
                best_split_index = split_index

        return maximum_log_likelihood, best_split_index

    def log_likelihood_without_split(self) -> float:
        """
        Calculate the log likelihood without splitting.

        :return: The log likelihood without splitting.
        """
        log_density = -np.log(self.right_connecting_point() - self.left_connecting_point())
        return self.sum_log_weights() + (self.number_of_samples * log_density)

    def log_likelihood_of_split_side(self, split_index: int, connecting_point: float) -> float:
        """
        Calculate the log likelihood of a split side.

        This method automatically determines if this is the left or right side of the split.

        :param split_index: The index of the split.
        :param connecting_point: The connecting point.

        :return: The log likelihood of the split.
        """

        # calculate the split value
        split_value = (self.data[split_index - 1] + self.data[split_index]) / 2

        # calculate the log density
        density = split_value - connecting_point
        is_left = density > 0
        log_density = np.log(np.abs(density))

        # calculate the log of the weight of this partition in the sum node
        log_weight_sum_of_split = np.log(
            self.sum_weights_from_indices(self.begin_index, split_index)) if is_left else np.log(
            self.sum_weights_from_indices(split_index, self.end_index))

        # calculate the log of the sum of the weights of both partitions
        log_weight_sum = np.log(self.total_weights)

        # calculate the number of samples in this partition
        number_of_samples = split_index - self.begin_index if is_left else self.end_index - split_index

        # calculate the sum of the logarithmic weights of the samples in this partition
        sum_of_log_weights_of_samples = self.sum_log_weights_from_indices(self.begin_index,
                                                                          split_index) if is_left else self.sum_log_weights_from_indices(
            split_index, self.end_index)

        # add the terms together
        log_likelihood = (number_of_samples * (
                    log_weight_sum_of_split - log_weight_sum - log_density) + sum_of_log_weights_of_samples)

        return log_likelihood

    def construct_left_induction_step(self, split_index: int) -> Self:
        """
        Construct the left induction step.

        :param split_index: The index of the split.
        """
        return InductionStep(self.data, self.cumulative_weights, self.cumulative_log_weights, self.begin_index,
                             split_index, self.nyga_distribution)

    def construct_right_induction_step(self, split_index: int) -> Self:
        """
        Construct the right induction step.

        :param split_index: The index of the split.
        """
        return InductionStep(self.data, self.cumulative_weights, self.cumulative_log_weights, split_index,
                             self.end_index, self.nyga_distribution)

    def improvement_is_good_enough(self, maximum_log_likelihood: float) -> bool:
        """
        Check if the improvement is good enough.
        :param maximum_log_likelihood: The improved maximum log likelihood.
        :return: Rather the improvement is good enough
        """
        log_likelihood_without_split = self.log_likelihood_without_split()
        return np.exp(maximum_log_likelihood - log_likelihood_without_split) > self.min_likelihood_improvement

    def induce(self) -> List[Self]:
        """
        Perform one induction step.

        :return: The (possibly empty) list of new induction steps.
        """

        # calculate the best likelihood with splitting
        maximum_log_likelihood, best_split_index = self.compute_best_split()

        # if the improvement is good enough
        if self.improvement_is_good_enough(maximum_log_likelihood):

            # create the left and right induction steps
            left_induction_step = self.construct_left_induction_step(best_split_index)
            right_induction_step = self.construct_right_induction_step(best_split_index)
            return [left_induction_step, right_induction_step]

        # if the improvement is not good enough
        else:
            # calculate the weight of the uniform distribution
            weight = self.total_weights / self.cumulative_weights[-1]

            # mount a uniform distribution
            distribution = self.create_uniform_distribution()
            self.nyga_distribution.add_subcircuit(distribution, weight)

            return []


class NygaDistribution(DeterministicSumUnit):
    """
    A Nyga distribution is a deterministic mixture of uniform distributions.
    """

    min_likelihood_improvement: float
    """
    The relative, minimal likelihood improvement needed to create a new quantile.
    """

    min_samples_per_quantile: int
    """
    The minimal number of samples per quantile.
    """

    @property
    def univariate_support(self) -> Interval:
        raise NotImplementedError("This should not be called.")

    @property
    def subcircuits(self) -> List[UniformDistribution]:
        return super().subcircuits

    @property
    def weighted_subcircuits(self) -> List[Tuple[float, UniformDistribution]]:
        return super().weighted_subcircuits

    def log_pdf(self, x: np.array) -> np.array:
        return DeterministicSumUnit.log_likelihood(self, x.reshape(-1, 1))[:, 0]

    def cdf(self, x: np.array) -> np.array:
        result = np.zeros(len(x))
        for weight, subcircuit in self.weighted_subcircuits:
            result += weight * subcircuit.cdf(x)
        return result

    def univariate_log_mode(self) -> Tuple[AbstractCompositeSet, float]:
        raise NotImplementedError("This should not be called.")

    def __init__(self, variable: Continuous, min_samples_per_quantile: Optional[int] = 1,
                 min_likelihood_improvement: Optional[float] = 0.1):
        DeterministicSumUnit.__init__(self)
        ContinuousDistribution.__init__(self)
        self.variable = variable
        self.min_samples_per_quantile = min_samples_per_quantile
        self.min_likelihood_improvement = min_likelihood_improvement

    @property
    def variables(self) -> SortedSet:
        if len(self.subcircuits) > 0:
            return self.subcircuits[0].variables
        else:
            return SortedSet([self.variable])

    def fit(self, data: np.array, weights: Optional[np.array] = None) -> Self:
        """
        Fit the distribution to the data.

        :param data: The data to fit the distribution to.
        :param weights: The optional weights of the data points.

        :return: The fitted distribution.

        """

        # make the data unique and sort it
        sorted_unique_data, counts = np.unique(data, return_counts=True)

        # if the data contains only one value
        if len(sorted_unique_data) == 1:
            # mount a dirac delta distribution and return
            distribution = DiracDeltaDistribution(self.variable, sorted_unique_data[0])
            self.probabilistic_circuit.add_edge(self, distribution, weight=1)
            return self

        # if the weights are not given
        if weights is None:
            weights = counts

        log_weights = np.log(weights)
        cumulative_log_weights = np.cumsum(log_weights)
        cumulative_log_weights = np.insert(cumulative_log_weights, 0, 0)

        cumulative_weights = np.cumsum(weights)
        cumulative_weights = np.insert(cumulative_weights, 0, 0)

        # construct the initial induction step
        initial_induction_step = InductionStep(data=sorted_unique_data, cumulative_weights=cumulative_weights,
                                               cumulative_log_weights=cumulative_log_weights, begin_index=0,
                                               end_index=len(sorted_unique_data), nyga_distribution=self)

        # initialize the queue
        induction_steps: Deque[InductionStep] = collections.deque([initial_induction_step])

        # induce the distribution
        while len(induction_steps) > 0:
            induction_step = induction_steps.popleft()
            new_induction_steps = induction_step.induce()
            induction_steps.extend(new_induction_steps)

        self.normalize()
        return self

    def empty_copy(self) -> Self:
        return NygaDistribution(self.variable, min_samples_per_quantile=self.min_samples_per_quantile,
                                min_likelihood_improvement=self.min_likelihood_improvement)

    def to_json(self) -> Dict[str, Any]:
        """
        Create a json representation of the distribution.
        """
        result = super().to_json()
        result["min_samples_per_quantile"] = self.min_samples_per_quantile
        result["min_likelihood_improvement"] = self.min_likelihood_improvement
        return result

    @classmethod
    def _from_json(cls, data: Dict[str, Any]) -> Self:
        smooth_sum_unit = DeterministicSumUnit()._from_json(data)
        result = cls(None, min_samples_per_quantile=data["min_samples_per_quantile"],
                     min_likelihood_improvement=data["min_likelihood_improvement"])
        for weight, subcircuit in smooth_sum_unit.weighted_subcircuits:
            result.mount(subcircuit)
            result.probabilistic_circuit.add_edge(result, subcircuit, weight=weight)
        return result

    @classmethod
    def from_uniform_mixture(cls, mixture: SmoothSumUnit) -> Self:
        """
        Construct a Nyga Distribution from a mixture of uniform distributions.
        The mixture does not have to be deterministic.
        :param mixture: An arbitrary, univariate mixture of uniform distributions
        :return: A Nyga Distribution describing the same function.
        """
        variable: Continuous = mixture.variables[0]
        result = cls(variable)

        all_mixture_points = set()
        for leaf in mixture.leaves:
            leaf: UniformDistribution
            all_mixture_points.add(leaf.interval.lower)
            all_mixture_points.add(leaf.interval.upper)

        all_mixture_points = sorted(list(all_mixture_points))

        for index, (lower, upper) in enumerate(zip(all_mixture_points[:-1], all_mixture_points[1:])):
            if index == len(all_mixture_points) - 2:
                interval = closed(lower, upper)
            else:
                interval = closed_open(lower, upper)
            leaf = UniformDistribution(variable, interval.simple_sets[0])
            weight = mixture.probability(SimpleEvent({variable: interval}).as_composite_set())
            result.probabilistic_circuit.add_edge(result, leaf, weight=weight)

        return result

    def pdf_trace(self) -> go.Scatter:
        """
        Create a plotly trace for the probability density function.
        """
        x_values = []
        y_values = []
        for weight, subcircuit in self.weighted_subcircuits:
            interval = subcircuit.interval
            height = weight * subcircuit.pdf_value()
            x_values += [interval.lower, interval.upper, None]
            y_values += [height, height, None]
        return go.Scatter(x=x_values, y=y_values, mode="lines", name=PDF_TRACE_NAME,
                          line=dict(color=PDF_TRACE_COLOR))

    def cdf_trace(self) -> go.Scatter:
        """
        Create a plotly trace for the cumulative distribution function.
        """
        x_values = []
        for subcircuit in self.subcircuits:
            x_values += [subcircuit.interval.lower, subcircuit.interval.upper]
        x_values = sorted(x_values)
        y_values = self.cdf(np.array(x_values))
        return go.Scatter(x=x_values, y=y_values, mode="lines", name=CDF_TRACE_NAME, line=dict(color=CDF_TRACE_COLOR))

    def plot(self, **kwargs) -> List[go.Scatter]:
        """
        Plot the distribution with PDF, CDF, Expectation and Mode.
        """
        traces = [self.pdf_trace(), self.cdf_trace()]
        mode, maximum_likelihood = self.mode()
        height = maximum_likelihood * SCALING_FACTOR_FOR_EXPECTATION_IN_PLOT
        mode_trace = self.univariate_mode_traces(mode, height)
        self.reset_result_of_current_query()

        traces.extend(mode_trace)
        self.reset_result_of_current_query()
<<<<<<< HEAD
        traces.append(go.Scatter(x=[expectation, expectation], y=[0, maximum_likelihood * 1.05], mode='lines+markers',
                                 name="Expectation"))
        return traces

    def area_validation_metric(self, other: Self) -> float:
        distance = 0.
        if isinstance(other, NygaDistribution):
            for own_weight , own_subcircuit in self.weighted_subcircuits:
                own_subcircuit: UniformDistribution
                for other_weight , other_subcircuit in other.weighted_subcircuits:
                    other_subcircuit: UniformDistribution
                    distance += own_weight * other_weight * own_subcircuit.area_validation_metric(other_subcircuit)
        else:
            raise NotImplementedError(f"AVM between NygaDistribution and {type(other)} is not known.")
        return distance / 2
=======

        traces.append(self.univariate_expectation_trace(height))

        return traces
>>>>>>> 8ed32aa3
<|MERGE_RESOLUTION|>--- conflicted
+++ resolved
@@ -513,9 +513,9 @@
 
         traces.extend(mode_trace)
         self.reset_result_of_current_query()
-<<<<<<< HEAD
-        traces.append(go.Scatter(x=[expectation, expectation], y=[0, maximum_likelihood * 1.05], mode='lines+markers',
-                                 name="Expectation"))
+
+        traces.append(self.univariate_expectation_trace(height))
+
         return traces
 
     def area_validation_metric(self, other: Self) -> float:
@@ -528,10 +528,4 @@
                     distance += own_weight * other_weight * own_subcircuit.area_validation_metric(other_subcircuit)
         else:
             raise NotImplementedError(f"AVM between NygaDistribution and {type(other)} is not known.")
-        return distance / 2
-=======
-
-        traces.append(self.univariate_expectation_trace(height))
-
-        return traces
->>>>>>> 8ed32aa3
+        return distance / 2