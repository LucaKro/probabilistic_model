import unittest
from probabilistic_model.probabilistic_circuit.distributions import UniformDistribution, SymbolicDistribution, \
    IntegerDistribution, DiracDeltaDistribution
from probabilistic_model.probabilistic_circuit.units import DeterministicSumUnit
from random_events.events import Event, VariableMap
from random_events.variables import Continuous, Symbolic, Integer
import portion


class UniformDistributionTestCase(unittest.TestCase):
    distribution: UniformDistribution = UniformDistribution(Continuous("x"), portion.closedopen(0, 2))

    def test_domain(self):
        self.assertEqual(self.distribution.domain, Event({self.distribution.variable: portion.closedopen(0, 2)}))

    def test_likelihood(self):
        self.assertEqual(self.distribution.likelihood([1]), 0.5)
        self.assertEqual(self.distribution.likelihood([0]), 0.5)
        self.assertEqual(self.distribution.likelihood([2]), 0.)
        self.assertEqual(self.distribution.likelihood([-1]), 0.)
        self.assertEqual(self.distribution.likelihood([3]), 0.)

    def test_probability_of_domain(self):
        self.assertEqual(self.distribution.probability(self.distribution.domain), 1)

    def test_cdf(self):
        self.assertEqual(self.distribution.cdf(1), 0.5)
        self.assertEqual(self.distribution.cdf(0), 0)
        self.assertEqual(self.distribution.cdf(2), 1.)
        self.assertEqual(self.distribution.cdf(-1), 0.)
        self.assertEqual(self.distribution.cdf(3), 1)

    def test_probability(self):
        event = Event({self.distribution.variable: portion.closed(0, 1) | portion.closed(1.5, 2)})
        self.assertEqual(self.distribution.probability(event), 0.75)

    def test_mode(self):
        modes, likelihood = self.distribution.mode()
        self.assertEqual(modes, [self.distribution.domain])
        self.assertEqual(likelihood, 0.5)

    def test_sample(self):
        samples = self.distribution.sample(100)
        self.assertEqual(len(samples), 100)
        for sample in samples:
            self.assertGreaterEqual(self.distribution.likelihood(sample), 0)

    def test_conditional_no_intersection(self):
        event = Event({self.distribution.variable: portion.closed(3, 4)})
        conditional, probability = self.distribution.conditional(event)
        self.assertIsNone(conditional)
        self.assertEqual(probability, 0)

    def test_conditional_simple_intersection(self):
        event = Event({self.distribution.variable: portion.closed(1, 2)})
        conditional, probability = self.distribution.conditional(event)
        self.assertIsInstance(conditional, UniformDistribution)
        self.assertEqual(probability, 0.5)
        self.assertEqual(conditional.lower, 1)
        self.assertEqual(conditional.upper, 2)

    def test_conditional_complex_intersection(self):
        event = Event({self.distribution.variable: portion.closed(1.5, 2) | portion.closed(0, 1)})
        conditional, probability = self.distribution.conditional(event)
        self.assertIsInstance(conditional, DeterministicSumUnit)
        self.assertEqual(probability, 0.75)
        self.assertEqual(len(conditional.children), 2)
        self.assertEqual(conditional.weights, [2 / 3, 1 / 3])
        self.assertEqual(conditional.children[0].domain[conditional.variables[0]], portion.closedopen(0, 1))
        self.assertEqual(conditional.children[1].domain[conditional.variables[0]], portion.closedopen(1.5, 2))

    def test_conditional_triple_complex_intersection(self):
        event = Event(
            {self.distribution.variable: portion.closed(1.5, 2) | portion.closed(0, 0.25) | portion.closed(0.75, 1)})

        conditional, probability = self.distribution.conditional(event)
        self.assertIsInstance(conditional, DeterministicSumUnit)
        self.assertEqual(probability, 0.5)
        self.assertEqual(len(conditional.children), 3)
        self.assertEqual(conditional.weights, [1 / 4, 1 / 4, 1 / 2])
        self.assertEqual(conditional.children[0].domain[conditional.variables[0]], portion.closedopen(0, 0.25))
        self.assertEqual(conditional.children[1].domain[conditional.variables[0]], portion.closedopen(0.75, 1))
        self.assertEqual(conditional.children[2].domain[conditional.variables[0]], portion.closedopen(1.5, 2))

    def test_conditional_mode(self):
        event = Event({
            self.distribution.variable: portion.closedopen(1.5, 2) | portion.closedopen(0, 0.25) | portion.closedopen(
                0.75, 1)})

        conditional, probability = self.distribution.conditional(event)
        modes, likelihood = conditional.mode()
        self.assertEqual(len(modes), 1)
        self.assertEqual(modes[0][self.distribution.variable], event[conditional.variables[0]])
        self.assertEqual(likelihood, 1.)

    def test_moment(self):
        expectation = self.distribution.moment(VariableMap({self.distribution.variable: 1}),
                                               VariableMap({self.distribution.variable: 0}))
        self.assertEqual(expectation[self.distribution.variable], 1)
        variance = self.distribution.moment(VariableMap({self.distribution.variable: 2}), expectation)
        self.assertEqual(variance[self.distribution.variable], 1 / 3)

<<<<<<< HEAD
    def test_inclusion_likelihood(self):
        distribution = UniformDistribution(Continuous("x"), portion.closed(0, 1))
        self.assertEqual(distribution.likelihood([1]), 1)
        self.assertEqual(distribution.likelihood([0]), 1)

    def test_exclusion_likelihood(self):
        distribution = UniformDistribution(Continuous("x"), portion.open(0, 1))
        self.assertEqual(distribution.likelihood([1]), 0)
        self.assertEqual(distribution.likelihood([0]), 0)
=======
    def test_conditional_with_singleton(self):
        conditional, likelihood = self.distribution.conditional(Event({self.distribution.variable: 1}))
        self.assertIsInstance(conditional, DiracDeltaDistribution)
        self.assertEqual(likelihood, 0.5)

    def test_conditional_with_mixture_of_interval_and_singleton(self):
        event = Event({self.distribution.variable: portion.closed(1, 2) |
                                                   portion.closed(0, 0.25) |
                                                   portion.singleton(0.75)})
        conditional, likelihood = self.distribution.conditional(event)
        self.assertIsInstance(conditional, DeterministicSumUnit)
        self.assertEqual(likelihood, 1.125)
        self.assertEqual(len(conditional.children), 3)

    def test_serialization(self):
        serialization = self.distribution.to_json()
        self.assertEqual(serialization["type"],
                         "probabilistic_model.probabilistic_circuit.distributions.UniformDistribution")
        self.assertEqual(serialization["lower"], 0)
        self.assertEqual(serialization["upper"], 2)
>>>>>>> 4fc07fe3


class SymbolicDistributionTestCase(unittest.TestCase):
    distribution: SymbolicDistribution = SymbolicDistribution(Symbolic("animal", {"cat", "dog", "chicken"}),
                                                              [0.3, 0.3, 0.4])

    def test_creating_with_invalid_weights(self):
        with self.assertRaises(ValueError):
            SymbolicDistribution(self.distribution.variable, [0, 1])

    def test_pdf(self):
        self.assertEqual(self.distribution.pdf("cat"), 0.3)

    def test_likelihood(self):
        self.assertEqual(self.distribution.likelihood(["cat"]), 0.3)

    def test_probability(self):
        event = Event({self.distribution.variable: ["cat", "dog"]})
        self.assertEqual(self.distribution.probability(event), 0.7)

    def test_mode(self):
        mode, likelihood = self.distribution.mode()
        self.assertEqual(likelihood, 0.4)
        self.assertEqual(mode, [Event({self.distribution.variable: "dog"})])

    def test_conditional(self):
        event = Event({self.distribution.variable: ["cat", "dog"]})
        conditional, probability = self.distribution.conditional(event)
        self.assertEqual(probability, 0.7)
        self.assertEqual(conditional, SymbolicDistribution(self.distribution.variable, [0.3 / 0.7, 0, 0.4 / 0.7]))

    def test_conditional_impossible(self):
        event = Event({self.distribution.variable: []})
        conditional, probability = self.distribution.conditional(event)
        self.assertIsNone(conditional)
        self.assertEqual(probability, 0)

    def test_sample(self):
        samples = self.distribution.sample(100)
        self.assertTrue(all([self.distribution.likelihood(sample) > 0 for sample in samples]))

    def test_domain(self):
        domain = self.distribution.domain
        self.assertEqual(domain, Event({self.distribution.variable: self.distribution.variable.domain}))

    def test_domain_if_weights_are_zero(self):
        distribution = SymbolicDistribution(Symbolic("animal", {"cat", "dog", "chicken"}), [0, 0, 1])
        domain = distribution.domain
        self.assertEqual(domain, Event({distribution.variable: "dog"}))


class IntegerDistributionTestCase(unittest.TestCase):
    distribution: IntegerDistribution = IntegerDistribution(Integer("number", {1, 2, 4}), [0.3, 0.3, 0.4])

    def test_pdf(self):
        self.assertEqual(self.distribution.pdf(1), 0.3)

    def test_cdf(self):
        self.assertEqual(self.distribution.cdf(1), 0.0)
        self.assertEqual(self.distribution.cdf(2), 0.3)
        self.assertEqual(self.distribution.cdf(4), 0.6)

    def test_moment(self):
        expectation = self.distribution.moment(VariableMap({self.distribution.variable: 1}),
                                               VariableMap({self.distribution.variable: 0}))
        self.assertEqual(expectation[self.distribution.variable], 2.5)
        variance = self.distribution.moment(VariableMap({self.distribution.variable: 2}), expectation)
        self.assertEqual(variance[self.distribution.variable], 1.65)


class DiracDeltaTestCase(unittest.TestCase):
    variable = Continuous("x")
    distribution = DiracDeltaDistribution(variable, 0, 2)

    def test_pdf(self):
        self.assertEqual(self.distribution.pdf(1), 0)
        self.assertEqual(self.distribution.pdf(0), 2)
        self.assertEqual(self.distribution.pdf(2), 0)
        self.assertEqual(self.distribution.pdf(-1), 0)
        self.assertEqual(self.distribution.pdf(3), 0)

    def test_cdf(self):
        self.assertEqual(self.distribution.cdf(1), 1)
        self.assertEqual(self.distribution.cdf(0), 1)
        self.assertEqual(self.distribution.cdf(2), 1)
        self.assertEqual(self.distribution.cdf(-1), 0)
        self.assertEqual(self.distribution.cdf(3), 1)

    def test_probability(self):
        event = Event({self.distribution.variable: portion.closed(0, 1) | portion.closed(1.5, 2)})
        self.assertEqual(self.distribution.probability(event), 1)

    def test_conditional(self):
        event = Event({self.distribution.variable: portion.closed(-1, 2)})
        conditional, probability = self.distribution.conditional(event)
        self.assertEqual(conditional, self.distribution)
        self.assertEqual(probability, 1)

    def test_conditional_impossible(self):
        event = Event({self.distribution.variable: portion.closed(1, 2)})
        conditional, probability = self.distribution.conditional(event)
        self.assertIsNone(conditional)
        self.assertEqual(0, probability)

    def test_mode(self):
        mode, likelihood = self.distribution.mode()
        self.assertEqual(mode, [Event({self.distribution.variable: 0})])
        self.assertEqual(likelihood, 2)

    def test_sample(self):
        samples = self.distribution.sample(100)
        self.assertTrue(all([self.distribution.likelihood(sample) > 0 for sample in samples]))

    def test_expectation(self):
        self.assertEqual(self.distribution.expectation([self.variable])[self.variable], 0)

    def test_variance(self):
        self.assertEqual(self.distribution.variance([self.variable])[self.variable], 0)

    def test_higher_order_moment(self):
        center = self.distribution.expectation([self.variable])
        order = VariableMap({self.variable: 3})
        self.assertEqual(self.distribution.moment(order, center)[self.variable], 0)


if __name__ == '__main__':
    unittest.main()<|MERGE_RESOLUTION|>--- conflicted
+++ resolved
@@ -100,7 +100,6 @@
         variance = self.distribution.moment(VariableMap({self.distribution.variable: 2}), expectation)
         self.assertEqual(variance[self.distribution.variable], 1 / 3)
 
-<<<<<<< HEAD
     def test_inclusion_likelihood(self):
         distribution = UniformDistribution(Continuous("x"), portion.closed(0, 1))
         self.assertEqual(distribution.likelihood([1]), 1)
@@ -110,7 +109,7 @@
         distribution = UniformDistribution(Continuous("x"), portion.open(0, 1))
         self.assertEqual(distribution.likelihood([1]), 0)
         self.assertEqual(distribution.likelihood([0]), 0)
-=======
+
     def test_conditional_with_singleton(self):
         conditional, likelihood = self.distribution.conditional(Event({self.distribution.variable: 1}))
         self.assertIsInstance(conditional, DiracDeltaDistribution)
@@ -131,7 +130,6 @@
                          "probabilistic_model.probabilistic_circuit.distributions.UniformDistribution")
         self.assertEqual(serialization["lower"], 0)
         self.assertEqual(serialization["upper"], 2)
->>>>>>> 4fc07fe3
 
 
 class SymbolicDistributionTestCase(unittest.TestCase):
