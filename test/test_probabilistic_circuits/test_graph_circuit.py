import unittest
import numpy as np
import portion
from matplotlib import pyplot as plt
from random_events.variables import Integer, Continuous
from typing_extensions import Union
from probabilistic_model.distributions.multinomial import MultinomialDistribution
from probabilistic_model.probabilistic_circuit.convolution.convolution import (UniformDistributionConvolution,
                                                                               GaussianDistributionConvolution,
                                                                               TruncatedGaussianDistributionConvolution,
                                                                               DiracDeltaDistributionConvolution)
from probabilistic_model.probabilistic_circuit.distributions.distributions import (ContinuousDistribution,
                                                                                   UniformDistribution,
                                                                                   GaussianDistribution,
                                                                                   DiracDeltaDistribution,
                                                                                   TruncatedGaussianDistribution)
from probabilistic_model.probabilistic_circuit.probabilistic_circuit import *


class ShowMixin:
    model: Union[ProbabilisticCircuit, ProbabilisticCircuitMixin]

    def show(self, model: Optional[Union[ProbabilisticCircuit, ProbabilisticCircuitMixin]] = None):

        if model is None:
            model = self.model

        if isinstance(model, ProbabilisticCircuitMixin):
            model = model.probabilistic_circuit

        pos = nx.planar_layout(model)
        nx.draw(model, pos=pos, with_labels=True)
        plt.show()


class ProductUnitTestCase(unittest.TestCase, ShowMixin):
    x: Continuous = Continuous("x")
    y: Continuous = Continuous("y")
    model: DecomposableProductUnit

    def setUp(self):
        u1 = UniformDistribution(self.x, portion.closed(0, 1))
        u2 = UniformDistribution(self.y, portion.closed(3, 4))

        product_unit = DecomposableProductUnit()
        product_unit.probabilistic_circuit.add_nodes_from([product_unit, u1, u2])
        product_unit.probabilistic_circuit.add_edges_from([(product_unit, u1), (product_unit, u2)])
        self.model = product_unit

    def test_setup(self):
        self.assertEqual(len(self.model.probabilistic_circuit.nodes()), 3)
        self.assertEqual(len(self.model.probabilistic_circuit.edges()), 2)

    def test_variables(self):
        self.assertEqual(self.model.variables, (self.x, self.y))

    def test_leaves(self):
        self.assertEqual(len(self.model.leaves), 2)

    def test_likelihood(self):
        event = [0.5, 3.5]
        result = self.model.likelihood(event)
        self.assertEqual(result, 1)

    def test_probability(self):
        event = Event({self.x: portion.closed(0, 0.5), self.y: portion.closed(3, 3.5)})
        result = self.model.probability(event)
        self.assertEqual(result, 0.25)

    def test_mode(self):
        mode, likelihood = self.model.mode()
        self.assertEqual(likelihood, 1)
        self.assertEqual(mode.events,
                         [Event({self.x: portion.closed(0, 1), self.y: portion.closed(3, 4)})])

    def test_sample(self):
        samples = self.model.sample(100)
        for sample in samples:
            self.assertGreater(self.model.likelihood(sample), 0)

    def test_moment(self):
        expectation = self.model.expectation(self.model.variables)
        self.assertEqual(expectation[self.x], 0.5)
        self.assertEqual(expectation[self.y], 3.5)

    def test_conditional(self):
        event = Event({self.x: portion.closed(0, 0.5)})
        result, probability = self.model.conditional(event)
        self.assertEqual(probability, 0.5)
        self.assertEqual(len(result.probabilistic_circuit.nodes()), 3)
        self.assertIsInstance(result, DecomposableProductUnit)
        self.assertIsInstance(result.probabilistic_circuit.root, DecomposableProductUnit)

    def test_conditional_with_0_evidence(self):
        event = Event({self.x: portion.closed(1.5, 2)})
        result, probability = self.model.conditional(event)
        self.assertEqual(probability, 0)
        self.assertEqual(result, None)

    def test_marginal_with_intersecting_variables(self):
        marginal = self.model.marginal([self.x])
        self.assertEqual(len(marginal.probabilistic_circuit.nodes()), 2)
        self.assertEqual(marginal.probabilistic_circuit.variables, (self.x,))

    def test_marginal_without_intersecting_variables(self):
        marginal = self.model.marginal([])
        self.assertIsNone(marginal)

    def test_domain(self):
        domain = self.model.domain.events[0]
        self.assertEqual(domain[self.x], portion.closed(0, 1))
        self.assertEqual(domain[self.y], portion.closed(3, 4))

    def test_serialization(self):
        serialized = self.model.to_json()
        deserialized = DecomposableProductUnit.from_json(serialized)
        self.assertEqual(self.model, deserialized)

    def test_copy(self):
        copy = self.model.__copy__()
        self.assertEqual(self.model, copy)
        self.assertNotEqual(id(copy), id(self.model))

    def test_sample_not_equal(self):
        samples = self.model.sample(10)
        for sample in samples:
            same_samples = [s for s in samples if s == sample]
            self.assertEqual(len(same_samples), 1)


class SumUnitTestCase(unittest.TestCase, ShowMixin):
    x: Continuous = Continuous("x")
    model: DeterministicSumUnit

    def setUp(self):
        u1 = UniformDistribution(self.x, portion.closed(0, 1))
        u2 = UniformDistribution(self.x, portion.closed(3, 4))

        sum_unit = DeterministicSumUnit()
        e1 = (sum_unit, u1, 0.6)
        e2 = (sum_unit, u2, 0.4)

        sum_unit.probabilistic_circuit.add_weighted_edges_from([e1, e2])
        self.model = sum_unit

    def test_setup(self):
        self.assertEqual(len(self.model.probabilistic_circuit.nodes()), 3)
        self.assertEqual(len(self.model.probabilistic_circuit.edges()), 2)

    def test_variables(self):
        self.assertEqual(self.model.variables, (self.x,))

    def test_latent_variable(self):
        self.assertEqual(self.model.latent_variable.domain, (0, 1))

    def test_domain(self):
        domain = self.model.domain
        self.assertEqual(domain.events[0][self.x], portion.closed(0, 1) | portion.closed(3, 4))

    def test_weighted_subcircuits(self):
        weighted_subcircuits = self.model.weighted_subcircuits
        self.assertEqual(len(weighted_subcircuits), 2)
        self.assertEqual([weighted_subcircuit[0] for weighted_subcircuit in weighted_subcircuits], [0.6, 0.4])

    def test_likelihood(self):
        event = [0.5]
        result = self.model.likelihood(event)
        self.assertEqual(result, 0.6)

    def test_probability(self):
        event = Event({self.x: portion.closed(0, 3.5)})
        result = self.model.probability(event)
        self.assertEqual(result, 0.8)

    def test_conditional(self):
        event = Event({self.x: portion.closed(0, 0.5)})
        result, probability = self.model.conditional(event)
        self.assertEqual(probability, 0.3)
        self.assertEqual(len(result.probabilistic_circuit.nodes()), 2)
        self.assertIsInstance(result, DeterministicSumUnit)
        self.assertIsInstance(result.probabilistic_circuit.root, DeterministicSumUnit)
        self.assertEqual(len(result.weighted_subcircuits), 1)
        self.assertEqual(result.weighted_subcircuits[0][0], 1)

    def test_conditional_impossible(self):
        event = Event({self.x: portion.closed(5, 6)})
        result, probability = self.model.conditional(event)
        self.assertEqual(probability, 0.)
        self.assertIsNone(result)

    def test_sample(self):
        samples = self.model.sample(100)
        for sample in samples:
            self.assertGreater(self.model.likelihood(sample), 0)

    def test_moment(self):
        expectation = self.model.expectation(self.model.variables)
        self.assertEqual(expectation[self.x], 0.5 * 0.6 + 0.4 * 3.5)

    def test_marginal(self):
        marginal = self.model.marginal([self.x])
        self.assertEqual(self.model, marginal)

    def test_mode(self):
        mode, likelihood = self.model.mode()
        self.assertEqual(likelihood, 0.6)
        self.assertEqual(mode.events[0], Event({self.x: portion.closed(0, 1)}))

    def test_serialization(self):
        serialized = self.model.to_json()
        deserialized = SmoothSumUnit.from_json(serialized)
        self.assertEqual(self.model, deserialized)

    def test_copy(self):
        copy = self.model.__copy__()
        self.assertEqual(self.model, copy)
        self.assertNotEqual(id(copy), id(self.model))

    def test_conditional_inference(self):
        event = Event({self.x: portion.closed(0, 0.5)})
        result, probability = self.model.conditional(event)
        self.assertEqual(result.probability(event), 1)

    def test_deep_mount(self):
        s1 = SmoothSumUnit()
        s2 = SmoothSumUnit()
        s3 = SmoothSumUnit()
        u1 = UniformDistribution(self.x, portion.closed(0, 1))
        s2.probabilistic_circuit.add_nodes_from([s2, s3, u1])
        s2.probabilistic_circuit.add_weighted_edges_from([(s2, s3, 1.), (s3, u1, 1.)])
        s1.mount(s2)
        self.assertEqual(len(s1.probabilistic_circuit.nodes()), 4)

    def test_sample_not_equal(self):
        samples = self.model.sample(10)
        for sample in samples:
            same_samples = [s for s in samples if s == sample]
            self.assertEqual(len(same_samples), 1)


class MinimalGraphCircuitTestCase(unittest.TestCase, ShowMixin):
    integer = Integer("integer", (1, 2, 4))
    symbol = Symbolic("symbol", ("a", "b", "c"))
    real = Continuous("x")
    real2 = Continuous("y")
    real3 = Continuous("z")

    model: ProbabilisticCircuit

    def setUp(self):
        model = ProbabilisticCircuit()

        u1 = UniformDistribution(self.real, portion.closed(0, 1))
        u2 = UniformDistribution(self.real, portion.closed(3, 5))
        model.add_node(u1)
        model.add_node(u2)

        sum_unit_1 = DeterministicSumUnit()

        model.add_node(sum_unit_1)

        model.add_edge(sum_unit_1, u1, weight=0.5)
        model.add_edge(sum_unit_1, u2, weight=0.5)

        u3 = UniformDistribution(self.real2, portion.closed(2, 2.25))
        u4 = UniformDistribution(self.real2, portion.closed(2, 5))
        sum_unit_2 = SmoothSumUnit()
        model.add_nodes_from([u3, u4, sum_unit_2])

        e3 = (sum_unit_2, u3, 0.7)
        e4 = (sum_unit_2, u4, 0.3)
        model.add_weighted_edges_from([e3, e4])

        product_1 = DecomposableProductUnit()
        model.add_node(product_1)

        e5 = (product_1, sum_unit_1)
        e6 = (product_1, sum_unit_2)
        model.add_edges_from([e5, e6])

        self.model = model

    def test_setup(self):
        self.assertEqual(len(self.model.nodes()), 7)
        self.assertEqual(len(self.model.edges()), 6)

    def test_variables(self):
        self.assertEqual(self.model.variables, (self.real, self.real2))

    def test_is_valid(self):
        self.assertTrue(self.model.is_valid())

    def test_root(self):
        self.assertIsInstance(self.model.root, DecomposableProductUnit)

    def test_variables_of_component(self):
        self.assertEqual(self.model.root.variables, (self.real, self.real2))
        self.assertEqual(list(self.model.nodes)[2].variables, (self.real,))
        self.assertEqual(list(self.model.nodes)[5].variables, (self.real2,))
        self.assertEqual(list(self.model.nodes)[6].variables, (self.real, self.real2))

    def test_likelihood(self):
        event = [1., 2.]
        result = self.model.likelihood(event)
        self.assertEqual(result, 0.5 * ((4 * 0.7) + (1 / 3 * 0.3)))

    def test_probability_everywhere(self):
        event = Event({self.real: portion.closed(0, 5), self.real2: portion.closed(2, 5)})
        result = self.model.probability(event)
        self.assertEqual(result, 1.)

    def test_probability_nowhere(self):
        event = Event({self.real: portion.closed(0, 0.5), self.real2: portion.closed(0, 1)})
        result = self.model.probability(event)
        self.assertEqual(result, 0.)

    def test_probability_somewhere(self):
        event = Event({self.real2: portion.closed(0, 3)})
        result = self.model.probability(event)
        self.assertAlmostEqual(result, 0.8)

    def test_caching_reset(self):
        event = Event({self.real: portion.closed(0, 5), self.real2: portion.closed(2, 5)})
        _ = self.model.probability(event)

        for node in self.model.nodes():
            self.assertIsNone(node.result_of_current_query)
            self.assertFalse(node.cache_result)

    def test_caching(self):
        event = Event({self.real: portion.closed(0, 5), self.real2: portion.closed(2, 5)})
        self.model.root.cache_result = True
        _ = self.model.root.probability(event)

        for node in self.model.nodes():
            if not isinstance(node, ContinuousDistribution):
                self.assertIsNotNone(node.result_of_current_query)

    def test_mode(self):
        marginal = self.model.marginal([self.real])
        mode, likelihood = marginal.mode()
        self.assertEqual(likelihood, 0.5)
        self.assertEqual(mode.events, [Event({self.real: portion.closed(0, 1)})])

    def test_mode_raising(self):
        with self.assertRaises(NotImplementedError):
            _ = self.model.mode()

    def test_conditional(self):
        event = Event({self.real: portion.closed(0, 1)})
        result, probability = self.model.conditional(event)
        self.assertEqual(len(result.nodes()), 6)

    def test_sample(self):
        samples = self.model.sample(100)
        for sample in samples:
            self.assertGreater(self.model.likelihood(sample), 0)

    def test_serialization(self):
        serialized = self.model.to_json()
        deserialized = ProbabilisticCircuit.from_json(serialized)
        self.assertEqual(self.model, deserialized)

    def test_update_variables(self):
        self.model.update_variables(VariableMap({self.real: self.real3}))
        self.assertEqual(self.model.variables, (self.real2, self.real3))

    def test_sample_not_equal(self):
        samples = self.model.sample(10)
        for sample in samples:
            same_samples = [s for s in samples if s == sample]
            self.assertEqual(len(same_samples), 1)


class FactorizationTestCase(unittest.TestCase, ShowMixin):
    x: Continuous = Continuous("x")
    y: Continuous = Continuous("y")
    z: Continuous = Continuous("z")
    sum_unit_1: SmoothSumUnit
    sum_unit_2: SmoothSumUnit
    interaction_model: MultinomialDistribution

    def setUp(self):
        u1 = UniformDistribution(self.x, portion.closed(0, 1))
        u2 = UniformDistribution(self.x, portion.closed(3, 4))
        sum_unit_1 = DeterministicSumUnit()
        sum_unit_1.add_subcircuit(u1, 0.5)
        sum_unit_1.add_subcircuit(u2, 0.5)
        self.sum_unit_1 = sum_unit_1

        u3 = UniformDistribution(self.y, portion.closed(0, 1))
        u4 = UniformDistribution(self.y, portion.closed(5, 6))
        sum_unit_2 = DeterministicSumUnit()
        sum_unit_2.add_subcircuit(u3, 0.5)
        sum_unit_2.add_subcircuit(u4, 0.5)
        self.sum_unit_2 = sum_unit_2

        interaction_probabilities = np.array([[0, 0.5], [0.3, 0.2]])

        if self.sum_unit_1.latent_variable > self.sum_unit_2.latent_variable:
            interaction_probabilities = interaction_probabilities.T

        self.interaction_model = MultinomialDistribution([sum_unit_1.latent_variable, sum_unit_2.latent_variable],
                                                         interaction_probabilities)

    def test_setup(self):
        self.assertEqual(self.interaction_model.marginal([self.sum_unit_1.latent_variable]).probabilities.tolist(),
                         [0.5, 0.5])
        self.assertEqual(self.interaction_model.marginal([self.sum_unit_2.latent_variable]).probabilities.tolist(),
                         [0.3, 0.7])
        self.assertEqual(len(self.sum_unit_1.probabilistic_circuit.nodes()), 3)
        self.assertEqual(len(self.sum_unit_2.probabilistic_circuit.nodes()), 3)

    def test_mount_with_interaction(self):
        self.sum_unit_1.mount_with_interaction_terms(self.sum_unit_2, self.interaction_model)
        self.assertIsInstance(self.sum_unit_1.probabilistic_circuit.root, DeterministicSumUnit)

        for subcircuit in self.sum_unit_1.subcircuits:
            self.assertIsInstance(subcircuit, DecomposableProductUnit)

        self.assertEqual(len(self.sum_unit_1.probabilistic_circuit.nodes()), 9)
        self.assertEqual(len(self.sum_unit_1.probabilistic_circuit.edges()), 9)
        self.assertEqual(1, self.sum_unit_1.probability(Event()))


class MountedInferenceTestCase(unittest.TestCase, ShowMixin):
    x: Continuous = Continuous("x")
    y: Continuous = Continuous("y")

    probabilities = np.array([[0, 1],
                              [1, 0]])
    model: DeterministicSumUnit

    def setUp(self):
        random.seed(69)
        model = DeterministicSumUnit()
        model.add_subcircuit(UniformDistribution(self.x, portion.closed(-1.5, -0.5)), 0.5)
        model.add_subcircuit(UniformDistribution(self.x, portion.closed(0.5, 1.5)), 0.5)
        next_model = model.__copy__()
        for leaf in next_model.leaves:
            leaf._variables = (self.y,)

        transition_model = MultinomialDistribution([model.latent_variable, next_model.latent_variable],
                                                   self.probabilities)
        next_model.mount_with_interaction_terms(model, transition_model)
        self.model = next_model

    def test_setup(self):
        self.assertEqual(self.model.variables, (self.x, self.y))
        self.assertTrue(self.model.probabilistic_circuit.is_decomposable())

    def test_sample_from_uniform(self):
        for leaf in self.model.leaves:
            samples = leaf.sample(2)
            self.assertNotEqual(samples[0], samples[1])

    def test_sample(self):
        samples: List = self.model.sample(2)
        self.assertEqual(len(samples), 2)

        self.assertNotEqual(samples[0], samples[1])

    def test_samples_in_sequence(self):
        samples = self.model.probabilistic_circuit.sample(1) + self.model.probabilistic_circuit.sample(1)
        self.assertEqual(len(samples), 2)
        self.assertNotEqual(samples[0], samples[1])

    def test_plot_non_deterministic(self):
        gaussian_1 = GaussianDistribution(Continuous("x"), 0, 1)
        gaussian_2 = GaussianDistribution(Continuous("x"), 5, 0.5)
        mixture = SmoothSumUnit()
        mixture.add_subcircuit(gaussian_1, 0.5)
        mixture.add_subcircuit(gaussian_2, 0.5)
        traces = mixture.plot()
        self.assertGreater(len(traces), 0)
        # go.Figure(mixture.plot(), mixture.plotly_layout()).show()

    def test_simplify(self):
        simplified = self.model.simplify()
        self.assertEqual(len(simplified.probabilistic_circuit.nodes()), 7)
        self.assertEqual(len(simplified.probabilistic_circuit.edges()), 6)

    def test_plot_2d(self):
        traces = self.model.plot_2d()
        assert len(traces) > 0
        # go.Figure(traces, self.model.plotly_layout()).show()


class ComplexMountedInferenceTestCase(unittest.TestCase, ShowMixin):
    x: Continuous = Continuous("x")
    y: Continuous = Continuous("y")

    probabilities = np.array([[0.9, 0.1],
                              [0.3, 0.7]])
    model: DeterministicSumUnit

    def setUp(self):
        random.seed(69)
        model = DeterministicSumUnit()
        model.add_subcircuit(UniformDistribution(self.x, portion.closed(-1.5, -0.5)), 0.5)
        model.add_subcircuit(UniformDistribution(self.x, portion.closed(0.5, 1.5)), 0.5)
        next_model = model.__copy__()
        for leaf in next_model.leaves:
            leaf._variables = (self.y,)

        transition_model = MultinomialDistribution([model.latent_variable, next_model.latent_variable],
                                                   self.probabilities)
        next_model.mount_with_interaction_terms(model, transition_model)
        self.model = next_model

    def test_simplify(self):
        simplified = self.model.probabilistic_circuit.simplify().root
        self.assertEqual(len(simplified.probabilistic_circuit.nodes()), len(self.model.probabilistic_circuit.nodes))
        self.assertEqual(len(simplified.probabilistic_circuit.edges()), len(self.model.probabilistic_circuit.edges))

    def test_sample_not_equal(self):
        samples = self.model.sample(10)
        for sample in samples:
            same_samples = [s for s in samples if s == sample]
            self.assertEqual(len(same_samples), 1)

    def test_serialization(self):
        model = self.model.probabilistic_circuit
        serialized_model = model.to_json()
        deserialized_model = ProbabilisticCircuit.from_json(serialized_model)
        self.assertIsInstance(deserialized_model, ProbabilisticCircuit)
        self.assertEqual(len(model.nodes), len(deserialized_model.nodes))
        self.assertEqual(len(model.edges), len(deserialized_model.edges))
        event = Event({self.x: portion.closed(-1, 1), self.y: portion.closed(-1, 1)})
        self.assertEqual(model.probability(event), deserialized_model.probability(event))


class NormalizationTestCase(unittest.TestCase):
    x: Continuous = Continuous("x")

    def test_normalization(self):
        u1 = UniformDistribution(self.x, portion.closed(0, 1))
        u2 = UniformDistribution(self.x, portion.closed(3, 4))
        sum_unit = DeterministicSumUnit()
        sum_unit.add_subcircuit(u1, 0.5)
        sum_unit.add_subcircuit(u2, 0.3)
        sum_unit.normalize()
        self.assertAlmostEqual(sum_unit.weights[0], 0.5/0.8)
        self.assertAlmostEqual(sum_unit.weights[1], 0.3/0.8)


<<<<<<< HEAD
class ConvolutionTestCase(unittest.TestCase, ShowMixin):

    def setUp(self):
        self.variable = Continuous("x")
        self.interval = portion.closed(-1, 1)
        self.mean = 0
        self.variance = 1
        self.location = 3
        self.density_cap = 1

    def test_uniform_with_dirac_delta_convolution(self):
        uniform_distribution = UniformDistribution(self.variable, self.interval)
        dirac_delta_distribution = DiracDeltaDistribution(self.variable, self.location, self.density_cap)
        convolution = UniformDistributionConvolution(uniform_distribution)
        result = convolution.convolve_with_dirac_delta(dirac_delta_distribution)
        self.assertEqual(result.interval, portion.closed(self.interval.lower + self.location,
                                                         self.interval.upper + self.location))

    def test_dirac_delta_with_dirac_delta_convolution(self):
        dirac_delta_distribution1 = DiracDeltaDistribution(self.variable, self.location, self.density_cap)
        dirac_delta_distribution2 = DiracDeltaDistribution(self.variable, self.location, self.density_cap)
        convolution = DiracDeltaDistributionConvolution(dirac_delta_distribution1)
        result = convolution.convolve_with_dirac_delta(dirac_delta_distribution2)
        self.assertEqual(result.location, self.location * 2)

    def test_gaussian_with_dirac_delta_convolution(self):
        gaussian_distribution = GaussianDistribution(self.variable, self.mean, self.variance)
        dirac_delta_distribution = DiracDeltaDistribution(self.variable, self.location, self.density_cap)
        convolution = GaussianDistributionConvolution(gaussian_distribution)
        result = convolution.convolve_with_dirac_delta(dirac_delta_distribution)
        self.assertEqual(result.mean, self.mean + self.location)

    def test_gaussian_with_gaussian_convolution(self):
        gaussian_distribution1 = GaussianDistribution(self.variable, self.mean, self.variance)
        gaussian_distribution2 = GaussianDistribution(self.variable, self.mean, self.variance)
        convolution = GaussianDistributionConvolution(gaussian_distribution1)
        result = convolution.convolve_with_gaussian(gaussian_distribution2)
        self.assertEqual(result.mean, self.mean * 2)
        self.assertEqual(result.variance, self.variance * 2)

    def test_truncated_gaussian_with_dirac_delta_convolution(self):
        truncated_gaussian_distribution = TruncatedGaussianDistribution(self.variable, self.interval, self.mean,
                                                                        self.variance)
        dirac_delta_distribution = DiracDeltaDistribution(self.variable, self.location, self.density_cap)
        convolution = TruncatedGaussianDistributionConvolution(truncated_gaussian_distribution)
        result = convolution.convolve_with_dirac_delta(dirac_delta_distribution)
        self.assertEqual(result.interval, portion.closed(self.interval.lower + self.location,
                                                         self.interval.upper + self.location))
        self.assertEqual(result.mean, self.mean + self.location)
=======
class MultivariateGaussianTestCase(unittest.TestCase):

    x: Continuous = Continuous("x")
    y: Continuous = Continuous("y")
    model: ProbabilisticCircuit

    def setUp(self):
        product = DecomposableProductUnit()
        n1 = GaussianDistribution(self.x, 0, 1)
        n2 = GaussianDistribution(self.y, 0.5, 2)
        product.add_subcircuit(n1)
        product.add_subcircuit(n2)
        self.model = product.probabilistic_circuit

    def test_plot_2d(self):
        traces = self.model.plot()
        assert len(traces) > 0
        # go.Figure(traces, self.model.plotly_layout()).show()


class ComplexInferenceTestCase(unittest.TestCase):

    x: Continuous = Continuous("x")
    y: Continuous = Continuous("y")
    model: ProbabilisticCircuit

    e1: Event = Event({x: portion.closed(0, 1), y: portion.closedopen(0, 1)})
    e2: Event = Event({x: portion.closed(1.5, 2), y: portion.closed(1.5, 2)})

    event: ComplexEvent = e1 | e2

    def setUp(self):
        root = DecomposableProductUnit()
        px = UniformDistribution(self.x, portion.closed(0, 2))
        py = UniformDistribution(self.y, portion.closed(0, 3))
        root.add_subcircuit(px)
        root.add_subcircuit(py)
        self.model = root.probabilistic_circuit

    def test_complex_probability(self):
        p = self.model.probability(self.event)
        self.assertEqual(self.model.probability(self.e1) + self.model.probability(self.e2), p)

    def test_complex_conditional(self):
        conditional, probability = self.model.conditional(self.event)
        self.assertAlmostEqual(conditional.probability(self.event), 1.)
>>>>>>> e8c0fcc3


if __name__ == '__main__':
    unittest.main()<|MERGE_RESOLUTION|>--- conflicted
+++ resolved
@@ -544,7 +544,54 @@
         self.assertAlmostEqual(sum_unit.weights[1], 0.3/0.8)
 
 
-<<<<<<< HEAD
+class MultivariateGaussianTestCase(unittest.TestCase):
+
+    x: Continuous = Continuous("x")
+    y: Continuous = Continuous("y")
+    model: ProbabilisticCircuit
+
+    def setUp(self):
+        product = DecomposableProductUnit()
+        n1 = GaussianDistribution(self.x, 0, 1)
+        n2 = GaussianDistribution(self.y, 0.5, 2)
+        product.add_subcircuit(n1)
+        product.add_subcircuit(n2)
+        self.model = product.probabilistic_circuit
+
+    def test_plot_2d(self):
+        traces = self.model.plot()
+        assert len(traces) > 0
+        # go.Figure(traces, self.model.plotly_layout()).show()
+
+
+class ComplexInferenceTestCase(unittest.TestCase):
+
+    x: Continuous = Continuous("x")
+    y: Continuous = Continuous("y")
+    model: ProbabilisticCircuit
+
+    e1: Event = Event({x: portion.closed(0, 1), y: portion.closedopen(0, 1)})
+    e2: Event = Event({x: portion.closed(1.5, 2), y: portion.closed(1.5, 2)})
+
+    event: ComplexEvent = e1 | e2
+
+    def setUp(self):
+        root = DecomposableProductUnit()
+        px = UniformDistribution(self.x, portion.closed(0, 2))
+        py = UniformDistribution(self.y, portion.closed(0, 3))
+        root.add_subcircuit(px)
+        root.add_subcircuit(py)
+        self.model = root.probabilistic_circuit
+
+    def test_complex_probability(self):
+        p = self.model.probability(self.event)
+        self.assertEqual(self.model.probability(self.e1) + self.model.probability(self.e2), p)
+
+    def test_complex_conditional(self):
+        conditional, probability = self.model.conditional(self.event)
+        self.assertAlmostEqual(conditional.probability(self.event), 1.)
+
+
 class ConvolutionTestCase(unittest.TestCase, ShowMixin):
 
     def setUp(self):
@@ -594,54 +641,6 @@
         self.assertEqual(result.interval, portion.closed(self.interval.lower + self.location,
                                                          self.interval.upper + self.location))
         self.assertEqual(result.mean, self.mean + self.location)
-=======
-class MultivariateGaussianTestCase(unittest.TestCase):
-
-    x: Continuous = Continuous("x")
-    y: Continuous = Continuous("y")
-    model: ProbabilisticCircuit
-
-    def setUp(self):
-        product = DecomposableProductUnit()
-        n1 = GaussianDistribution(self.x, 0, 1)
-        n2 = GaussianDistribution(self.y, 0.5, 2)
-        product.add_subcircuit(n1)
-        product.add_subcircuit(n2)
-        self.model = product.probabilistic_circuit
-
-    def test_plot_2d(self):
-        traces = self.model.plot()
-        assert len(traces) > 0
-        # go.Figure(traces, self.model.plotly_layout()).show()
-
-
-class ComplexInferenceTestCase(unittest.TestCase):
-
-    x: Continuous = Continuous("x")
-    y: Continuous = Continuous("y")
-    model: ProbabilisticCircuit
-
-    e1: Event = Event({x: portion.closed(0, 1), y: portion.closedopen(0, 1)})
-    e2: Event = Event({x: portion.closed(1.5, 2), y: portion.closed(1.5, 2)})
-
-    event: ComplexEvent = e1 | e2
-
-    def setUp(self):
-        root = DecomposableProductUnit()
-        px = UniformDistribution(self.x, portion.closed(0, 2))
-        py = UniformDistribution(self.y, portion.closed(0, 3))
-        root.add_subcircuit(px)
-        root.add_subcircuit(py)
-        self.model = root.probabilistic_circuit
-
-    def test_complex_probability(self):
-        p = self.model.probability(self.event)
-        self.assertEqual(self.model.probability(self.e1) + self.model.probability(self.e2), p)
-
-    def test_complex_conditional(self):
-        conditional, probability = self.model.conditional(self.event)
-        self.assertAlmostEqual(conditional.probability(self.event), 1.)
->>>>>>> e8c0fcc3
 
 
 if __name__ == '__main__':
