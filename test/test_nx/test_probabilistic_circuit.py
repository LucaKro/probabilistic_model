import json
import os.path
import unittest

import numpy as np
from matplotlib import pyplot as plt
from random_events.interval import closed, SimpleInterval
from random_events.set import SetElement
from random_events.variable import Continuous

from probabilistic_model.distributions import SymbolicDistribution
from probabilistic_model.distributions.uniform import UniformDistribution
<<<<<<< HEAD
from probabilistic_model.probabilistic_circuit.nx.distributions import UnivariateContinuousLeaf, UnivariateDiscreteLeaf
=======
>>>>>>> b7d26f4d
from probabilistic_model.probabilistic_circuit.nx.probabilistic_circuit import *
#from probabilistic_model.probabilistic_circuit.nx.probabilistic_circuit import ProbabilisticCircuit, SumUnit, ProductUnit, SimpleEvent, ShallowProbabilisticCircuit
from probabilistic_model.probabilistic_circuit.nx.distributions import UnivariateContinuousLeaf
import plotly.graph_objects as go
<<<<<<< HEAD

from probabilistic_model.utils import MissingDict

=======
from probabilistic_model.monte_carlo_estimator import MonteCarloEstimator
>>>>>>> b7d26f4d

class SymbolEnum(SetElement):
    EMPTY_SET = -1
    A = 0
    B = 1
    C = 2

class SmallCircuitTestCast(unittest.TestCase):
    """
    Integration test for all classes in probabilistic circuits.
    """

    x = Continuous("x")
    y = Continuous("y")

    model: ProbabilisticCircuit

    def setUp(self):
        sum1, sum2, sum3 = SumUnit(), SumUnit(), SumUnit()
        sum4, sum5 = SumUnit(), SumUnit()
        prod1, prod2 = ProductUnit(), ProductUnit()

        sum1.add_subcircuit(prod1, 0.5)
        sum1.add_subcircuit(prod2, 0.5)
        prod1.add_subcircuit(sum2)
        prod1.add_subcircuit(sum4)
        prod2.add_subcircuit(sum3)
        prod2.add_subcircuit(sum5)

        d_x1 = UnivariateContinuousLeaf(UniformDistribution(self.x, SimpleInterval(0, 1)))
        d_x2 = UnivariateContinuousLeaf(UniformDistribution(self.x, SimpleInterval(2, 3)))
        d_y1 = UnivariateContinuousLeaf(UniformDistribution(self.y, SimpleInterval(0, 1)))
        d_y2 = UnivariateContinuousLeaf(UniformDistribution(self.y, SimpleInterval(3, 4)))

        sum2.add_subcircuit(d_x1, 0.8)
        sum2.add_subcircuit(d_x2, 0.2)
        sum3.add_subcircuit(d_x1, 0.7)
        sum3.add_subcircuit(d_x2, 0.3)

        sum4.add_subcircuit(d_y1, 0.5)
        sum4.add_subcircuit(d_y2, 0.5)
        sum5.add_subcircuit(d_y1, 0.1)
        sum5.add_subcircuit(d_y2, 0.9)

        self.model = sum1.probabilistic_circuit

    def test_sampling(self):
        samples = self.model.sample(100)
        unique = np.unique(samples, axis=0)
        self.assertGreater(len(unique), 95)

    def test_conditioning(self):
        event = SimpleEvent({self.x: closed(0, 0.25) | closed(0.5, 0.75)}).as_composite_set()
        conditional, prob = self.model.conditional(event)
        self.assertAlmostEqual(prob, 0.375)
        conditional.plot_structure()
        # plt.show()

    def test_plot(self):
        self.model.plot_structure()
        # plt.show()
        fig = go.Figure(self.model.plot(600, surface=True))
        # fig.show()

<<<<<<< HEAD
class SymbolicPlottingTestCase(unittest.TestCase):
    x = Symbolic("x", SymbolEnum)
    model: ProbabilisticCircuit

    @classmethod
    def setUpClass(cls):
        probabilities = MissingDict(float)
        probabilities[int(SymbolEnum.A)] = 7 / 20
        probabilities[int(SymbolEnum.B)] = 13 / 20
        cls.model = ProbabilisticCircuit()
        l1 = UnivariateDiscreteLeaf(SymbolicDistribution(cls.x, probabilities))
        cls.model.add_node(l1)

    def test_plot(self):
        fig = go.Figure(self.model.plot(), self.model.plotly_layout())
        # fig.show()
=======


# class PyCRAMErrorTestCase(unittest.TestCase):
#
#     path = os.path.join(os.path.expanduser("~"), "Documents", "model.json")
#     with open(path, "r") as file:
#         model: ProbabilisticCircuit = ProbabilisticCircuit.from_json(json.load(file))
#
#     def test_error(self):
#         arm, grasp, rx, ry = self.model.variables
#         self.model.marginal([rx, ry])
#         print(self.model.variables)
#
#


class ShallowTestCase(unittest.TestCase):
    x = Continuous("x")
    y = Continuous("y")
    sum1, sum2, sum3 = SumUnit(), SumUnit(), SumUnit()
    sum4, sum5 = SumUnit(), SumUnit()
    prod1, prod2 = ProductUnit(), ProductUnit()
    model = ProbabilisticCircuit()
    model.add_node(sum1)
    model.add_node(prod1)
    model.add_node(prod2)
    model.add_edge(sum1, prod1, weight=0.5)
    model.add_edge(sum1, prod2, weight=0.5)
    model.add_node(sum2)
    model.add_node(sum3)
    model.add_node(sum4)
    model.add_node(sum5)
    model.add_edge(prod1, sum2)
    model.add_edge(prod1, sum4)
    model.add_edge(prod2, sum3)
    model.add_edge(prod2, sum5)
    uni_x1, uni_x2  = UniformDistribution(x, SimpleInterval(0, 1)), UniformDistribution(x, SimpleInterval(1, 2))
    uni_y1, uni_y2 = UniformDistribution(y, SimpleInterval(0, 1)), UniformDistribution(y, SimpleInterval(1, 2))

    model.add_node(uni_y1)
    model.add_node(uni_x2)
    model.add_node(uni_y2)
    model.add_node(uni_x1)

    model.add_edge(sum2, uni_x1, weight=0.8)
    model.add_edge(sum2, uni_x2, weight=0.2)
    model.add_edge(sum3, uni_x1, weight=0.7)
    model.add_edge(sum3, uni_x2, weight=0.3)

    model.add_edge(sum4, uni_y1, weight=0.5)
    model.add_edge(sum4, uni_y2, weight=0.5)
    model.add_edge(sum5, uni_y1, weight=0.1)
    model.add_edge(sum5, uni_y2, weight=0.9)

    def test_shallow(self):
        shallow_pc = ShallowProbabilisticCircuit.from_probabilistic_circuit(self.model)
        from src.probabilistic_model.probabilistic_circuit.exporter.draw_io_expoter import DrawIoExporter
        diagram = DrawIoExporter(shallow_pc).export()
        diagram.dump_file("test.drawio")
        self.assertTrue(True)


class L1MetricTestCase(unittest.TestCase):

    x = Continuous("x")
    y = Continuous("y")
    standard_circuit = ProductUnit()

    standard_circuit.add_subcircuit(LeafUnit(distribution=UniformDistribution(x, SimpleInterval(0, 1))))
    standard_circuit.add_subcircuit(LeafUnit(distribution=UniformDistribution(y, SimpleInterval(0, 1))))
    standard_circuit = standard_circuit.probabilistic_circuit

    event_1 = SimpleEvent({x: closed(0, .25), y: closed(0, .25)})
    event_2 = SimpleEvent({x: closed(0.75, 1), y: closed(0.75, 1)})

    circuit_1, _ = standard_circuit.conditional(event_1.as_composite_set().complement())
    circuit_2, _ = standard_circuit.conditional(event_2.as_composite_set().complement())
    circuit_3, _ = circuit_2.conditional(event_1.as_composite_set())
    circuit_4, _ = circuit_1.conditional(event_2.as_composite_set())

    shallow_1 = ShallowProbabilisticCircuit.from_probabilistic_circuit(circuit_1)
    shallow_2 = ShallowProbabilisticCircuit.from_probabilistic_circuit(circuit_2)
    shallow_3 = ShallowProbabilisticCircuit.from_probabilistic_circuit(circuit_3)
    shallow_4 = ShallowProbabilisticCircuit.from_probabilistic_circuit(circuit_4)


    def test_jpt_l1(self):
        result = self.shallow_1.l1(self.shallow_2)

        p_event_by_hand = self.event_2
        q_event_by_hand = self.event_1
        self.assertEqual(self.circuit_2.probability(p_event_by_hand.as_composite_set()), 0)
        self.assertEqual(self.circuit_1.probability(q_event_by_hand.as_composite_set()), 0)
        result_by_hand = self.circuit_1.probability(p_event_by_hand.as_composite_set()) + self.circuit_2.probability(
            q_event_by_hand.as_composite_set())
        self.assertAlmostEqual(result, result_by_hand, 4)

    def test_jpt_l1_same_input(self):
        result = self.shallow_1.l1(self.shallow_1)
        self.assertEqual(result, 0)

    def test_jpt_l1_disjunct_input(self):


        result = self.shallow_3.l1(self.shallow_4)

        self.assertEqual(result, 2)

    def test_l1_mc(self):
        mc_esti = MonteCarloEstimator(sample_size=1000, model=self.circuit_1)
        result = mc_esti.l1(self.circuit_2)
        self.assertAlmostEqual(result/2, 0.13333333333333336, delta=0.1)
>>>>>>> b7d26f4d

if __name__ == '__main__':
    unittest.main()<|MERGE_RESOLUTION|>--- conflicted
+++ resolved
@@ -10,21 +10,15 @@
 
 from probabilistic_model.distributions import SymbolicDistribution
 from probabilistic_model.distributions.uniform import UniformDistribution
-<<<<<<< HEAD
 from probabilistic_model.probabilistic_circuit.nx.distributions import UnivariateContinuousLeaf, UnivariateDiscreteLeaf
-=======
->>>>>>> b7d26f4d
 from probabilistic_model.probabilistic_circuit.nx.probabilistic_circuit import *
 #from probabilistic_model.probabilistic_circuit.nx.probabilistic_circuit import ProbabilisticCircuit, SumUnit, ProductUnit, SimpleEvent, ShallowProbabilisticCircuit
 from probabilistic_model.probabilistic_circuit.nx.distributions import UnivariateContinuousLeaf
 import plotly.graph_objects as go
-<<<<<<< HEAD
+from probabilistic_model.monte_carlo_estimator import MonteCarloEstimator
 
 from probabilistic_model.utils import MissingDict
 
-=======
-from probabilistic_model.monte_carlo_estimator import MonteCarloEstimator
->>>>>>> b7d26f4d
 
 class SymbolEnum(SetElement):
     EMPTY_SET = -1
@@ -89,7 +83,6 @@
         fig = go.Figure(self.model.plot(600, surface=True))
         # fig.show()
 
-<<<<<<< HEAD
 class SymbolicPlottingTestCase(unittest.TestCase):
     x = Symbolic("x", SymbolEnum)
     model: ProbabilisticCircuit
@@ -106,21 +99,6 @@
     def test_plot(self):
         fig = go.Figure(self.model.plot(), self.model.plotly_layout())
         # fig.show()
-=======
-
-
-# class PyCRAMErrorTestCase(unittest.TestCase):
-#
-#     path = os.path.join(os.path.expanduser("~"), "Documents", "model.json")
-#     with open(path, "r") as file:
-#         model: ProbabilisticCircuit = ProbabilisticCircuit.from_json(json.load(file))
-#
-#     def test_error(self):
-#         arm, grasp, rx, ry = self.model.variables
-#         self.model.marginal([rx, ry])
-#         print(self.model.variables)
-#
-#
 
 
 class ShallowTestCase(unittest.TestCase):
@@ -219,7 +197,6 @@
         mc_esti = MonteCarloEstimator(sample_size=1000, model=self.circuit_1)
         result = mc_esti.l1(self.circuit_2)
         self.assertAlmostEqual(result/2, 0.13333333333333336, delta=0.1)
->>>>>>> b7d26f4d
 
 if __name__ == '__main__':
     unittest.main()